[package]
name = "temporal_rs"
keywords = ["date", "time", "calendar", "timezone", "duration"]
categories = ["date-and-time", "internationalization"]
readme = "./README.md"
description = "Temporal in Rust is an implementation of the TC39 Temporal Builtin Proposal in Rust."
version = "0.0.3"
edition = "2021"
authors = ["boa-dev"]
license = "MIT OR Apache-2.0"
repository = "https://github.com/boa-dev/temporal"
rust-version = "1.80"
exclude = [
    "docs/*",
    ".github/*",
    ".gitignore",
    "LICENSE*",
]

[dependencies]
tinystr = "0.7.6"
icu_calendar = { version = "1.5.2", default-features = false, features = ["compiled_data"] }
rustc-hash = { version = "2.0.0", features = ["std"] }
bitflags = "2.6.0"
num-traits = "0.2.19"
ixdtf = { version = "0.2.0", features = ["duration"]}
<<<<<<< HEAD


tzif = "0.2.3"
iana-time-zone = "0.1.61"
jiff-tzdb = "0.1.1"
combine = "4.6.7"

[features]
experimental = ["tzdb"]
tzdb = []
=======
log = { version = "0.4.0", optional = true }

tzif = { version = "0.2.3", optional = true }
iana-time-zone = "0.1.61"
jiff-tzdb = { version = "0.1.1", optional = true }
combine = { version = "4.6.7", optional = true }

[features]
log = ["dep:log"]
experimental = ["tzdb"]
tzdb = ["dep:tzif", "std", "dep:jiff-tzdb", "dep:combine"]
std = []
>>>>>>> 26614075
<|MERGE_RESOLUTION|>--- conflicted
+++ resolved
@@ -24,22 +24,13 @@
 bitflags = "2.6.0"
 num-traits = "0.2.19"
 ixdtf = { version = "0.2.0", features = ["duration"]}
-<<<<<<< HEAD
+iana-time-zone = "0.1.61"
 
-
-tzif = "0.2.3"
-iana-time-zone = "0.1.61"
-jiff-tzdb = "0.1.1"
-combine = "4.6.7"
-
-[features]
-experimental = ["tzdb"]
-tzdb = []
-=======
+# log feature
 log = { version = "0.4.0", optional = true }
 
+# tzdb feature
 tzif = { version = "0.2.3", optional = true }
-iana-time-zone = "0.1.61"
 jiff-tzdb = { version = "0.1.1", optional = true }
 combine = { version = "4.6.7", optional = true }
 
@@ -47,5 +38,4 @@
 log = ["dep:log"]
 experimental = ["tzdb"]
 tzdb = ["dep:tzif", "std", "dep:jiff-tzdb", "dep:combine"]
-std = []
->>>>>>> 26614075
+std = []