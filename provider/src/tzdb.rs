--- conflicted
+++ resolved
@@ -23,14 +23,9 @@
     path::Path,
 };
 
-<<<<<<< HEAD
-use zerotrie::{ZeroAsciiIgnoreCaseTrie, ZeroTrieBuildError};
-use zerovec::{VarZeroVec, ZeroVec};
-=======
 use zerotrie::ZeroAsciiIgnoreCaseTrie;
 use zerovec::{VarZeroVec, ZeroVec};
 #[cfg(feature = "datagen")]
->>>>>>> 6b4868cd
 use zoneinfo_rs::{ZoneInfoData, ZoneInfoError};
 
 /// A data struct for IANA identifier normalization
@@ -55,48 +50,33 @@
 // ==== End Data marker implementation ====
 
 #[derive(Debug)]
-<<<<<<< HEAD
-=======
 #[cfg(feature = "datagen")]
->>>>>>> 6b4868cd
 pub enum TzdbDataSourceError {
     Io(io::Error),
     ZoneInfo(ZoneInfoError),
 }
 
-<<<<<<< HEAD
-=======
 #[cfg(feature = "datagen")]
->>>>>>> 6b4868cd
 impl From<io::Error> for TzdbDataSourceError {
     fn from(value: io::Error) -> Self {
         Self::Io(value)
     }
 }
 
-<<<<<<< HEAD
-=======
 #[cfg(feature = "datagen")]
->>>>>>> 6b4868cd
 impl From<ZoneInfoError> for TzdbDataSourceError {
     fn from(value: ZoneInfoError) -> Self {
         Self::ZoneInfo(value)
     }
 }
 
-<<<<<<< HEAD
-=======
 #[cfg(feature = "datagen")]
->>>>>>> 6b4868cd
 pub struct TzdbDataSource {
     pub version: String,
     pub data: ZoneInfoData,
 }
 
-<<<<<<< HEAD
-=======
 #[cfg(feature = "datagen")]
->>>>>>> 6b4868cd
 impl TzdbDataSource {
     pub fn try_from_zoneinfo_directory(tzdata_path: &Path) -> Result<Self, TzdbDataSourceError> {
         let version_file = tzdata_path.join("version");
@@ -112,20 +92,12 @@
 #[cfg(feature = "datagen")]
 pub enum IanaDataError {
     Io(io::Error),
-<<<<<<< HEAD
-    Build(ZeroTrieBuildError),
-    Provider(TzdbDataSourceError),
-}
-
-impl IanaIdentifierNormalizer<'_> {
-=======
     Provider(TzdbDataSourceError),
     Build(zerotrie::ZeroTrieBuildError),
 }
 
+#[cfg(feature = "datagen")]
 impl IanaIdentifierNormalizer<'_> {
-    #[cfg(feature = "datagen")]
->>>>>>> 6b4868cd
     pub fn build(tzdata_path: &Path) -> Result<Self, IanaDataError> {
         let provider = TzdbDataSource::try_from_zoneinfo_directory(tzdata_path)
             .map_err(IanaDataError::Provider)?;
