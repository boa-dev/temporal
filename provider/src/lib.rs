//! Data providers for time zone data
//!
//! This crate aims to provide a variety of data providers
//! for time zone data.
//!

#![no_std]

extern crate alloc;

#[cfg(feature = "std")]
extern crate std;

mod tzdb;
pub mod tzif;

pub use tzdb::IanaIdentifierNormalizer;

<<<<<<< HEAD
pub mod tzif;

pub use tzdb::{IanaDataError, IanaIdentifierNormalizer};
=======
#[cfg(feature = "datagen")]
pub use tzdb::IanaDataError;
>>>>>>> 6b4868cd

/// A prelude of needed types for interacting with `timezone_provider` data.
pub mod prelude {
    pub use zerotrie;
    pub use zerovec;
}

include!("./data/mod.rs");

#[cfg(test)]
mod tests {
    use crate as timezone_provider;
    extern crate alloc;

    iana_normalizer_singleton!();

    #[test]
    fn basic_normalization() {
        let index = SINGLETON_IANA_NORMALIZER
            .available_id_index
            .get("America/CHICAGO")
            .unwrap();
        assert_eq!(
            SINGLETON_IANA_NORMALIZER.normalized_identifiers.get(index),
            Some("America/Chicago")
        );

        let index = SINGLETON_IANA_NORMALIZER
            .available_id_index
            .get("uTc")
            .unwrap();
        assert_eq!(
            SINGLETON_IANA_NORMALIZER.normalized_identifiers.get(index),
            Some("UTC")
        );

        let index = SINGLETON_IANA_NORMALIZER
            .available_id_index
            .get("eTC/uTc")
            .unwrap();
        assert_eq!(
            SINGLETON_IANA_NORMALIZER.normalized_identifiers.get(index),
            Some("Etc/UTC")
        );
    }
}<|MERGE_RESOLUTION|>--- conflicted
+++ resolved
@@ -14,16 +14,8 @@
 mod tzdb;
 pub mod tzif;
 
-pub use tzdb::IanaIdentifierNormalizer;
-
-<<<<<<< HEAD
-pub mod tzif;
-
+#[cfg(feature = "datagen")]
 pub use tzdb::{IanaDataError, IanaIdentifierNormalizer};
-=======
-#[cfg(feature = "datagen")]
-pub use tzdb::IanaDataError;
->>>>>>> 6b4868cd
 
 /// A prelude of needed types for interacting with `timezone_provider` data.
 pub mod prelude {
