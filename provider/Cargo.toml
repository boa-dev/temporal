--- conflicted
+++ resolved
@@ -24,19 +24,11 @@
 [dependencies]
 
 # Provider dependency
-<<<<<<< HEAD
-zerotrie = { version = "0.2.1", features = ["serde", "databake"] }
-zerovec = { version = "0.11.1", features = ["serde", "databake", "derive"] }
-
-# IANA dependency
-zoneinfo_rs = { workspace = true, features = ["std"] }
-=======
-zerotrie = "0.2.2"
-zerovec = { version = "0.11.2", features = ["derive", "alloc"] }
+zerotrie = { version = "0.2.2", features = ["serde", "databake"] }
+zerovec = { version = "0.11.2", features = ["derive", "alloc", "serde", "databake"] }
 
 # IANA dependency
 zoneinfo_rs = { workspace = true, features = ["std"], optional = true }
->>>>>>> 6b4868cd
 
 # Databake dependencies
 serde = { version = "1.0.219", features = ["derive"], optional = true }
