//! This module implements Temporal Date/Time parsing functionality.

use crate::{
    iso::{IsoDate, IsoTime},
    options::{DisplayCalendar, DisplayOffset, DisplayTimeZone},
    Sign, TemporalError, TemporalResult,
};
use alloc::format;
use ixdtf::{
    encoding::Utf8,
    parsers::IxdtfParser,
    records::{Annotation, DateRecord, IxdtfParseRecord, TimeRecord, UtcOffsetRecordOrZ},
};
use writeable::{impl_display_with_writeable, LengthHint, Writeable};

mod timezone;

pub(crate) use timezone::{parse_allowed_timezone_formats, parse_identifier};

// TODO: Move `Writeable` functionality to `ixdtf` crate

#[derive(Debug, Default)]
pub struct IxdtfStringBuilder<'a> {
    inner: FormattableIxdtf<'a>,
}

impl<'a> IxdtfStringBuilder<'a> {
    pub fn with_date(mut self, iso: IsoDate) -> Self {
        self.inner.date = Some(FormattableDate(iso.year, iso.month, iso.day));
        self
    }

    pub fn with_time(mut self, time: IsoTime, precision: Precision) -> Self {
        let nanosecond = (time.millisecond as u32 * 1_000_000)
            + (time.microsecond as u32 * 1000)
            + time.nanosecond as u32;

        self.inner.time = Some(FormattableTime {
            hour: time.hour,
            minute: time.minute,
            second: time.second,
            nanosecond,
            precision,
            include_sep: true,
        });
        self
    }

    pub fn with_minute_offset(
        mut self,
        sign: Sign,
        hour: u8,
        minute: u8,
        show: DisplayOffset,
    ) -> Self {
        let time = FormattableTime {
            hour,
            minute,
            second: 9,
            nanosecond: 0,
            precision: Precision::Minute,
            include_sep: true,
        };

        self.inner.utc_offset = Some(FormattableUtcOffset {
            show,
            offset: UtcOffset::Offset(FormattableOffset { sign, time }),
        });
        self
    }

    pub fn with_z(mut self, show: DisplayOffset) -> Self {
        self.inner.utc_offset = Some(FormattableUtcOffset {
            show,
            offset: UtcOffset::Z,
        });
        self
    }

    pub fn with_timezone(mut self, timezone: &'a str, show: DisplayTimeZone) -> Self {
        self.inner.timezone = Some(FormattableTimeZone { show, timezone });
        self
    }

    pub fn with_calendar(mut self, calendar: &'static str, show: DisplayCalendar) -> Self {
        self.inner.calendar = Some(FormattableCalendar { show, calendar });
        self
    }

    pub fn build(self) -> alloc::string::String {
        self.inner.to_string()
    }
}

impl Writeable for IxdtfStringBuilder<'_> {
    fn write_to<W: core::fmt::Write + ?Sized>(&self, sink: &mut W) -> core::fmt::Result {
        self.inner.write_to(sink)
    }

    fn writeable_length_hint(&self) -> LengthHint {
        self.inner.writeable_length_hint()
    }
}

#[derive(Debug, Default, Clone, Copy, PartialEq, Eq, PartialOrd, Ord)]
pub enum Precision {
    #[default]
    Auto,
    Minute,
    Digit(u8),
}

#[derive(Debug)]
pub struct FormattableTime {
    pub hour: u8,
    pub minute: u8,
    pub second: u8,
    pub nanosecond: u32,
    pub precision: Precision,
    pub include_sep: bool,
}

impl Writeable for FormattableTime {
    fn write_to<W: core::fmt::Write + ?Sized>(&self, sink: &mut W) -> core::fmt::Result {
        write_padded_u8(self.hour, sink)?;
        if self.include_sep {
            sink.write_char(':')?;
        }
        write_padded_u8(self.minute, sink)?;
        if self.precision == Precision::Minute {
            return Ok(());
        }
        if self.include_sep {
            sink.write_char(':')?;
        }
        write_padded_u8(self.second, sink)?;
        if (self.nanosecond == 0 && self.precision == Precision::Auto)
            || self.precision == Precision::Digit(0)
        {
            return Ok(());
        }
        sink.write_char('.')?;
        write_nanosecond(self.nanosecond, self.precision, sink)
    }

    fn writeable_length_hint(&self) -> LengthHint {
        let sep = self.include_sep as usize;
        if self.precision == Precision::Minute {
            return LengthHint::exact(4 + sep);
        }
        let time_base = 6 + (sep * 2);
        if self.nanosecond == 0 || self.precision == Precision::Digit(0) {
            return LengthHint::exact(time_base);
        }
        if let Precision::Digit(d) = self.precision {
            return LengthHint::exact(time_base + 1 + d as usize);
        }
        LengthHint::between(time_base + 2, time_base + 10)
    }
}

#[derive(Debug)]
pub struct FormattableUtcOffset {
    pub show: DisplayOffset,
    pub offset: UtcOffset,
}

#[derive(Debug)]
pub enum UtcOffset {
    Z,
    Offset(FormattableOffset),
}

impl Writeable for FormattableUtcOffset {
    fn write_to<W: core::fmt::Write + ?Sized>(&self, sink: &mut W) -> core::fmt::Result {
        if self.show == DisplayOffset::Never {
            return Ok(());
        }
        match &self.offset {
            UtcOffset::Z => sink.write_char('Z'),
            UtcOffset::Offset(offset) => offset.write_to(sink),
        }
    }

    fn writeable_length_hint(&self) -> LengthHint {
        match &self.offset {
            UtcOffset::Z => LengthHint::exact(1),
            UtcOffset::Offset(o) => o.writeable_length_hint(),
        }
    }
}

fn write_padded_u8<W: core::fmt::Write + ?Sized>(num: u8, sink: &mut W) -> core::fmt::Result {
    if num < 10 {
        sink.write_char('0')?;
    }
    num.write_to(sink)
}

fn write_nanosecond<W: core::fmt::Write + ?Sized>(
    nanoseconds: u32,
    precision: Precision,
    sink: &mut W,
) -> core::fmt::Result {
    let (digits, index) = u32_to_digits(nanoseconds);
    let precision = match precision {
        Precision::Digit(digit) if digit <= 9 => digit as usize,
        _ => index,
    };
    write_digit_slice_to_precision(digits, 0, precision, sink)
}

pub fn u32_to_digits(mut value: u32) -> ([u8; 9], usize) {
    let mut output = [0; 9];
    let mut precision = 0;
    let mut i = 9;
    while i != 0 {
        let v = (value % 10) as u8;
        value /= 10;
        if precision == 0 && v != 0 {
            precision = i;
        }
        output[i - 1] = v;
        i -= 1;
    }

    (output, precision)
}

pub fn write_digit_slice_to_precision<W: core::fmt::Write + ?Sized>(
    digits: [u8; 9],
    base: usize,
    precision: usize,
    sink: &mut W,
) -> core::fmt::Result {
    for digit in digits.iter().take(precision).skip(base) {
        digit.write_to(sink)?;
    }
    Ok(())
}

#[derive(Debug)]
pub struct FormattableOffset {
    pub sign: Sign,
    pub time: FormattableTime,
}

impl Writeable for FormattableOffset {
    fn write_to<W: core::fmt::Write + ?Sized>(&self, sink: &mut W) -> core::fmt::Result {
        match self.sign {
            Sign::Negative => sink.write_char('-')?,
            _ => sink.write_char('+')?,
        }
        self.time.write_to(sink)
    }

    fn writeable_length_hint(&self) -> LengthHint {
        self.time.writeable_length_hint() + 1
    }
}

impl_display_with_writeable!(FormattableIxdtf<'_>);
impl_display_with_writeable!(FormattableMonthDay<'_>);
impl_display_with_writeable!(FormattableYearMonth<'_>);
impl_display_with_writeable!(FormattableDuration);
impl_display_with_writeable!(FormattableDate);
impl_display_with_writeable!(FormattableTime);
impl_display_with_writeable!(FormattableUtcOffset);
impl_display_with_writeable!(FormattableOffset);
impl_display_with_writeable!(FormattableTimeZone<'_>);
impl_display_with_writeable!(FormattableCalendar<'_>);

#[derive(Debug)]
pub struct FormattableDate(pub i32, pub u8, pub u8);

impl Writeable for FormattableDate {
    fn write_to<W: core::fmt::Write + ?Sized>(&self, sink: &mut W) -> core::fmt::Result {
        write_year(self.0, sink)?;
        sink.write_char('-')?;
        write_padded_u8(self.1, sink)?;
        sink.write_char('-')?;
        write_padded_u8(self.2, sink)
    }

    fn writeable_length_hint(&self) -> LengthHint {
        let year_length = if (0..=9999).contains(&self.0) { 4 } else { 7 };

        LengthHint::exact(6 + year_length)
    }
}

fn write_year<W: core::fmt::Write + ?Sized>(year: i32, sink: &mut W) -> core::fmt::Result {
    if (0..=9999).contains(&year) {
        write_four_digit_year(year, sink)
    } else {
        write_extended_year(year, sink)
    }
}

fn write_four_digit_year<W: core::fmt::Write + ?Sized>(
    mut y: i32,
    sink: &mut W,
) -> core::fmt::Result {
    (y / 1_000).write_to(sink)?;
    y %= 1_000;
    (y / 100).write_to(sink)?;
    y %= 100;
    (y / 10).write_to(sink)?;
    y %= 10;
    y.write_to(sink)
}

fn write_extended_year<W: core::fmt::Write + ?Sized>(y: i32, sink: &mut W) -> core::fmt::Result {
    let sign = if y < 0 { '-' } else { '+' };
    sink.write_char(sign)?;
    let (digits, _) = u32_to_digits(y.unsigned_abs());
    // SAFETY: digits slice is made up up valid ASCII digits.
    write_digit_slice_to_precision(digits, 3, 9, sink)
}

#[derive(Debug)]
pub struct FormattableTimeZone<'a> {
    pub show: DisplayTimeZone,
    pub timezone: &'a str,
}

impl Writeable for FormattableTimeZone<'_> {
    fn write_to<W: core::fmt::Write + ?Sized>(&self, sink: &mut W) -> core::fmt::Result {
        if self.show == DisplayTimeZone::Never {
            return Ok(());
        }
        sink.write_char('[')?;
        if self.show == DisplayTimeZone::Critical {
            sink.write_char('!')?;
        }
        sink.write_str(self.timezone)?;
        sink.write_char(']')
    }

    fn writeable_length_hint(&self) -> writeable::LengthHint {
        if self.show == DisplayTimeZone::Never {
            return LengthHint::exact(0);
        }
        let critical = (self.show == DisplayTimeZone::Critical) as usize;
        LengthHint::exact(2 + critical + self.timezone.len())
    }
}

#[derive(Debug)]
pub struct FormattableCalendar<'a> {
    pub show: DisplayCalendar,
    pub calendar: &'a str,
}

impl Writeable for FormattableCalendar<'_> {
    fn write_to<W: core::fmt::Write + ?Sized>(&self, sink: &mut W) -> core::fmt::Result {
        if self.show == DisplayCalendar::Never
            || self.show == DisplayCalendar::Auto && self.calendar == "iso8601"
        {
            return Ok(());
        }
        sink.write_char('[')?;
        if self.show == DisplayCalendar::Critical {
            sink.write_char('!')?;
        }
        sink.write_str("u-ca=")?;
        sink.write_str(self.calendar)?;
        sink.write_char(']')
    }

    fn writeable_length_hint(&self) -> LengthHint {
        if self.show == DisplayCalendar::Never
            || self.show == DisplayCalendar::Auto && self.calendar == "iso8601"
        {
            return LengthHint::exact(0);
        }
        let critical = (self.show == DisplayCalendar::Critical) as usize;
        LengthHint::exact(7 + critical + self.calendar.len())
    }
}

#[derive(Debug)]
pub struct FormattableMonthDay<'a> {
    pub date: FormattableDate,
    pub calendar: FormattableCalendar<'a>,
}

impl Writeable for FormattableMonthDay<'_> {
    fn write_to<W: core::fmt::Write + ?Sized>(&self, sink: &mut W) -> core::fmt::Result {
        if self.calendar.show == DisplayCalendar::Always
            || self.calendar.show == DisplayCalendar::Critical
            || self.calendar.calendar != "iso8601"
        {
            write_year(self.date.0, sink)?;
            sink.write_char('-')?;
        }
        write_padded_u8(self.date.1, sink)?;
        sink.write_char('-')?;
        write_padded_u8(self.date.2, sink)?;
        self.calendar.write_to(sink)
    }

    fn writeable_length_hint(&self) -> LengthHint {
        let base_length = self.calendar.writeable_length_hint() + LengthHint::exact(5);
        if self.calendar.show == DisplayCalendar::Always
            || self.calendar.show == DisplayCalendar::Critical
            || self.calendar.calendar != "iso8601"
        {
            let year_length = if (0..=9999).contains(&self.date.0) {
                4
            } else {
                7
            };
            return base_length + LengthHint::exact(year_length);
        }
        base_length
    }
}

#[derive(Debug)]
pub struct FormattableYearMonth<'a> {
    pub date: FormattableDate,
    pub calendar: FormattableCalendar<'a>,
}

impl Writeable for FormattableYearMonth<'_> {
    fn write_to<W: core::fmt::Write + ?Sized>(&self, sink: &mut W) -> core::fmt::Result {
        write_year(self.date.0, sink)?;
        sink.write_char('-')?;
        write_padded_u8(self.date.1, sink)?;
        if self.calendar.show == DisplayCalendar::Always
            || self.calendar.show == DisplayCalendar::Critical
            || self.calendar.calendar != "iso8601"
        {
            sink.write_char('-')?;
            write_padded_u8(self.date.2, sink)?;
        }

        self.calendar.write_to(sink)
    }

    fn writeable_length_hint(&self) -> LengthHint {
        let year_length = if (0..=9999).contains(&self.date.0) {
            4
        } else {
            7
        };
        let base_length =
            self.calendar.writeable_length_hint() + LengthHint::exact(year_length + 3);
        if self.calendar.show == DisplayCalendar::Always
            || self.calendar.show == DisplayCalendar::Critical
            || self.calendar.calendar != "iso8601"
        {
            return base_length + LengthHint::exact(3);
        }
        base_length
    }
}

#[derive(Debug, Default)]
pub struct FormattableIxdtf<'a> {
    pub date: Option<FormattableDate>,
    pub time: Option<FormattableTime>,
    pub utc_offset: Option<FormattableUtcOffset>,
    pub timezone: Option<FormattableTimeZone<'a>>,
    pub calendar: Option<FormattableCalendar<'a>>,
}

impl Writeable for FormattableIxdtf<'_> {
    fn write_to<W: core::fmt::Write + ?Sized>(&self, sink: &mut W) -> core::fmt::Result {
        if let Some(date) = &self.date {
            date.write_to(sink)?;
        }
        if let Some(time) = &self.time {
            if self.date.is_some() {
                sink.write_char('T')?;
            }
            time.write_to(sink)?;
        }
        if let Some(offset) = &self.utc_offset {
            offset.write_to(sink)?;
        }
        if let Some(timezone) = &self.timezone {
            timezone.write_to(sink)?;
        }
        if let Some(calendar) = &self.calendar {
            calendar.write_to(sink)?;
        }

        Ok(())
    }

    fn writeable_length_hint(&self) -> LengthHint {
        let date_length = self
            .date
            .as_ref()
            .map(|d| d.writeable_length_hint())
            .unwrap_or(LengthHint::exact(0));
        let time_length = self
            .time
            .as_ref()
            .map(|t| {
                let t_present = self.date.is_some() as usize;
                t.writeable_length_hint() + t_present
            })
            .unwrap_or(LengthHint::exact(0));
        let utc_length = self
            .utc_offset
            .as_ref()
            .map(|utc| utc.writeable_length_hint())
            .unwrap_or(LengthHint::exact(0));
        let timezone_length = self
            .timezone
            .as_ref()
            .map(|tz| tz.writeable_length_hint())
            .unwrap_or(LengthHint::exact(0));
        let cal_length = self
            .calendar
            .as_ref()
            .map(|cal| cal.writeable_length_hint())
            .unwrap_or(LengthHint::exact(0));

        date_length + time_length + utc_length + timezone_length + cal_length
    }
}

#[derive(Debug, Clone, Copy)]
pub struct FormattableDateDuration {
    pub years: u32,
    pub months: u32,
    pub weeks: u32,
    pub days: u64,
}

#[derive(Debug, Clone, Copy)]
pub enum FormattableTimeDuration {
    Hours(u64, Option<u32>),
    Minutes(u64, u64, Option<u32>),
    Seconds(u64, u64, u64, Option<u32>),
}

pub struct FormattableDuration {
    pub precision: Precision,
    pub sign: Sign,
    pub date: Option<FormattableDateDuration>,
    pub time: Option<FormattableTimeDuration>,
}

impl Writeable for FormattableDuration {
    fn write_to<W: core::fmt::Write + ?Sized>(&self, sink: &mut W) -> core::fmt::Result {
        if self.sign == Sign::Negative {
            sink.write_char('-')?;
        }
        sink.write_char('P')?;
        if let Some(date) = self.date {
            checked_write_u32_with_suffix(date.years, 'Y', sink)?;
            checked_write_u32_with_suffix(date.months, 'M', sink)?;
            checked_write_u32_with_suffix(date.weeks, 'W', sink)?;
            checked_write_u64_with_suffix(date.days, 'D', sink)?;
        }
        if let Some(time) = self.time {
            match time {
                FormattableTimeDuration::Hours(hours, fraction) => {
                    let ns = fraction.unwrap_or(0);
                    if hours + u64::from(ns) != 0 {
                        sink.write_char('T')?;
                    }
                    if hours == 0 {
                        return Ok(());
                    }
                    hours.write_to(sink)?;
                    if ns != 0 {
                        sink.write_char('.')?;
                        ns.write_to(sink)?;
                    }
                    sink.write_char('H')?;
                }
                FormattableTimeDuration::Minutes(hours, minutes, fraction) => {
                    let ns = fraction.unwrap_or(0);
                    if hours + minutes + u64::from(ns) != 0 {
                        sink.write_char('T')?;
                    }
                    checked_write_u64_with_suffix(hours, 'H', sink)?;
                    if minutes == 0 {
                        return Ok(());
                    }
                    minutes.write_to(sink)?;
                    if ns != 0 {
                        sink.write_char('.')?;
                        ns.write_to(sink)?;
                    }
                    sink.write_char('M')?;
                }
                FormattableTimeDuration::Seconds(hours, minutes, seconds, fraction) => {
                    let ns = fraction.unwrap_or(0);
                    let unit_below_minute = self.date.is_none() && hours == 0 && minutes == 0;

                    let write_second = seconds != 0
                        || unit_below_minute
                        || matches!(self.precision, Precision::Digit(_));

                    if hours != 0 || minutes != 0 || write_second {
                        sink.write_char('T')?;
                    }

                    checked_write_u64_with_suffix(hours, 'H', sink)?;
                    checked_write_u64_with_suffix(minutes, 'M', sink)?;
                    if write_second {
                        seconds.write_to(sink)?;
                        if self.precision == Precision::Digit(0)
                            || (self.precision == Precision::Auto && ns == 0)
                        {
                            sink.write_char('S')?;
                            return Ok(());
                        }
                        sink.write_char('.')?;
                        write_nanosecond(ns, self.precision, sink)?;
                        sink.write_char('S')?;
                    }
                }
            }
        }
        Ok(())
    }
}

fn checked_write_u32_with_suffix<W: core::fmt::Write + ?Sized>(
    val: u32,
    suffix: char,
    sink: &mut W,
) -> core::fmt::Result {
    if val == 0 {
        return Ok(());
    }
    val.write_to(sink)?;
    sink.write_char(suffix)
}

fn checked_write_u64_with_suffix<W: core::fmt::Write + ?Sized>(
    val: u64,
    suffix: char,
    sink: &mut W,
) -> core::fmt::Result {
    if val == 0 {
        return Ok(());
    }
    val.write_to(sink)?;
    sink.write_char(suffix)
}

// TODO: Determine if these should be separate structs, i.e. TemporalDateTimeParser/TemporalInstantParser, or
// maybe on global `TemporalParser` around `IxdtfParser` that handles the Temporal idiosyncracies.
#[derive(PartialEq)]
enum ParseVariant {
    YearMonth,
    MonthDay,
    DateTime,
    Time,
}

#[inline]
fn parse_ixdtf(source: &[u8], variant: ParseVariant) -> TemporalResult<IxdtfParseRecord<Utf8>> {
    fn cast_handler<'a>(
        _: &mut IxdtfParser<'a, Utf8>,
        handler: impl FnMut(Annotation<'a, Utf8>) -> Option<Annotation<'a, Utf8>>,
    ) -> impl FnMut(Annotation<'a, Utf8>) -> Option<Annotation<'a, Utf8>> {
        handler
    }

    let mut first_calendar: Option<Annotation<Utf8>> = None;
    let mut critical_duplicate_calendar = false;
    let mut parser = IxdtfParser::from_utf8(source);

    let handler = cast_handler(&mut parser, |annotation: Annotation<Utf8>| {
        if annotation.key == "u-ca".as_bytes() {
            match first_calendar {
                Some(ref cal) => {
                    if cal.critical || annotation.critical {
                        critical_duplicate_calendar = true
                    }
                }
                None => first_calendar = Some(annotation),
            }
            return None;
        }

        // Make the parser handle any unknown annotation.
        Some(annotation)
    });

    let mut record = match variant {
        ParseVariant::YearMonth => parser.parse_year_month_with_annotation_handler(handler),
        ParseVariant::MonthDay => parser.parse_month_day_with_annotation_handler(handler),
        ParseVariant::DateTime => parser.parse_with_annotation_handler(handler),
        ParseVariant::Time => parser.parse_time_with_annotation_handler(handler),
    }
    .map_err(|e| TemporalError::range().with_message(format!("{e}")))?;

    if critical_duplicate_calendar {
        // TODO: Add tests for the below.
        // Parser handles non-matching calendar, so the value thrown here should only be duplicates.
        return Err(TemporalError::range()
            .with_message("Duplicate calendar value with critical flag found."));
    }

    // Validate that the DateRecord exists.
    if variant != ParseVariant::Time && record.date.is_none() {
        return Err(
            TemporalError::range().with_message("DateTime strings must contain a Date value.")
        );
    }

    record.calendar = first_calendar.map(|v| v.value);

    Ok(record)
}

/// A utility function for parsing a `DateTime` string
#[inline]
pub(crate) fn parse_date_time(source: &[u8]) -> TemporalResult<IxdtfParseRecord<Utf8>> {
    let record = parse_ixdtf(source, ParseVariant::DateTime)?;

    if record.offset == Some(UtcOffsetRecordOrZ::Z) {
        return Err(TemporalError::range()
            .with_message("UTC designator is not valid for DateTime parsing."));
    }

    Ok(record)
}

#[inline]
pub(crate) fn parse_zoned_date_time(source: &str) -> TemporalResult<IxdtfParseRecord<Utf8>> {
    let record = parse_ixdtf(source.as_bytes(), ParseVariant::DateTime)?;

    // TODO: Support rejecting subminute precision in time zone annootations
    if record.tz.is_none() {
        return Err(TemporalError::range()
            .with_message("Time zone annotation is required for parsing a zoned date time."));
    }

    Ok(record)
}

pub(crate) struct IxdtfParseInstantRecord {
    pub(crate) date: DateRecord,
    pub(crate) time: TimeRecord,
    pub(crate) offset: UtcOffsetRecordOrZ,
}

/// A utility function for parsing an `Instant` string
#[inline]
pub(crate) fn parse_instant(source: &[u8]) -> TemporalResult<IxdtfParseInstantRecord> {
    let record = parse_ixdtf(source, ParseVariant::DateTime)?;

    let IxdtfParseRecord {
        date: Some(date),
        time: Some(time),
        offset: Some(offset),
        ..
    } = record
    else {
        return Err(
            TemporalError::range().with_message("Required fields missing from Instant string.")
        );
    };

    Ok(IxdtfParseInstantRecord { date, time, offset })
}

// Ensure that the record does not have an offset element.
//
// This handles the [~Zoned] in TemporalFooString productions
fn check_offset(record: IxdtfParseRecord) -> TemporalResult<IxdtfParseRecord> {
    if record.offset == Some(UtcOffsetRecordOrZ::Z) {
        return Err(TemporalError::range()
            .with_message("UTC designator is not valid for plain date/time parsing."));
    }
    Ok(record)
}

/// A utility function for parsing a `YearMonth` string
#[inline]
pub(crate) fn parse_year_month(source: &[u8]) -> TemporalResult<IxdtfParseRecord<Utf8>> {
    let ym_record = parse_ixdtf(source, ParseVariant::YearMonth);

    let Err(ref e) = ym_record else {
        return ym_record.and_then(check_offset);
    };

    let dt_parse = parse_date_time(source);

    match dt_parse {
        Ok(dt) => check_offset(dt),
        // Format and return the error from parsing YearMonth.
        _ => Err(TemporalError::range().with_message(format!("{e}"))),
    }
}

/// A utilty function for parsing a `MonthDay` String.
<<<<<<< HEAD
#[inline]
pub(crate) fn parse_month_day(source: &[u8]) -> TemporalResult<IxdtfParseRecord<Utf8>> {
=======
pub(crate) fn parse_month_day(source: &[u8]) -> TemporalResult<IxdtfParseRecord> {
>>>>>>> fb97e66a
    let md_record = parse_ixdtf(source, ParseVariant::MonthDay);
    let Err(ref e) = md_record else {
        return md_record.and_then(check_offset);
    };

    let dt_parse = parse_date_time(source);

    match dt_parse {
        Ok(dt) => check_offset(dt),
        // Format and return the error from parsing MonthDay.
        _ => Err(TemporalError::range().with_message(format!("{e}"))),
    }
}

// Ensures that an IxdtfParseRecord was parsed with [~Zoned][+TimeRequired]
fn check_time_record(record: IxdtfParseRecord) -> TemporalResult<TimeRecord> {
    // Handle [~Zoned]
    let record = check_offset(record)?;
    // Handle [+TimeRequired]
    let Some(time) = record.time else {
        return Err(TemporalError::range()
            .with_message("PlainTime can only be parsed from strings with a time component."));
    };
    Ok(time)
}

#[inline]
pub(crate) fn parse_time(source: &[u8]) -> TemporalResult<TimeRecord> {
    let time_record = parse_ixdtf(source, ParseVariant::Time);

    let Err(ref e) = time_record else {
        return time_record.and_then(check_time_record);
    };

    let dt_parse = parse_date_time(source);

    match dt_parse {
        Ok(dt) => check_time_record(dt),
        // Format and return the error from parsing MonthDay.
        _ => Err(TemporalError::range().with_message(format!("{e}"))),
    }
}

#[inline]
pub(crate) fn parse_allowed_calendar_formats(s: &str) -> Option<&[u8]> {
    if let Ok(r) = parse_ixdtf(s.as_bytes(), ParseVariant::DateTime).map(|r| r.calendar) {
        return Some(r.unwrap_or(&[]));
    } else if let Ok(r) = IxdtfParser::from_str(s).parse_time().map(|r| r.calendar) {
        return Some(r.unwrap_or(&[]));
    } else if let Ok(r) = parse_ixdtf(s.as_bytes(), ParseVariant::YearMonth).map(|r| r.calendar) {
        return Some(r.unwrap_or(&[]));
    } else if let Ok(r) = parse_ixdtf(s.as_bytes(), ParseVariant::MonthDay).map(|r| r.calendar) {
        return Some(r.unwrap_or(&[]));
    }
    None
}

// TODO: ParseTimeZoneString, ParseZonedDateTimeString

#[cfg(test)]
mod tests {
    use super::{FormattableDate, FormattableOffset};
    use crate::parsers::{FormattableTime, Precision};
    use alloc::format;
    use writeable::assert_writeable_eq;

    #[test]
    fn offset_string() {
        let offset = FormattableOffset {
            sign: crate::Sign::Positive,
            time: FormattableTime {
                hour: 4,
                minute: 0,
                second: 0,
                nanosecond: 0,
                precision: Precision::Minute,
                include_sep: true,
            },
        };
        assert_writeable_eq!(offset, "+04:00");

        let offset = FormattableOffset {
            sign: crate::Sign::Negative,
            time: FormattableTime {
                hour: 5,
                minute: 0,
                second: 30,
                nanosecond: 0,
                precision: Precision::Minute,
                include_sep: true,
            },
        };
        assert_writeable_eq!(offset, "-05:00");

        let offset = FormattableOffset {
            sign: crate::Sign::Negative,
            time: FormattableTime {
                hour: 5,
                minute: 0,
                second: 30,
                nanosecond: 0,
                precision: Precision::Auto,
                include_sep: true,
            },
        };
        assert_writeable_eq!(offset, "-05:00:30");

        let offset = FormattableOffset {
            sign: crate::Sign::Negative,
            time: FormattableTime {
                hour: 5,
                minute: 0,
                second: 00,
                nanosecond: 123050000,
                precision: Precision::Auto,
                include_sep: true,
            },
        };
        assert_writeable_eq!(offset, "-05:00:00.12305");
    }

    #[test]
    fn time_to_precision() {
        let time = FormattableTime {
            hour: 5,
            minute: 0,
            second: 00,
            nanosecond: 123050000,
            precision: Precision::Digit(8),
            include_sep: true,
        };
        assert_writeable_eq!(time, "05:00:00.12305000");

        let time = FormattableTime {
            hour: 5,
            minute: 0,
            second: 00,
            nanosecond: 123050002,
            precision: Precision::Digit(9),
            include_sep: true,
        };
        assert_writeable_eq!(time, "05:00:00.123050002");

        let time = FormattableTime {
            hour: 5,
            minute: 0,
            second: 00,
            nanosecond: 123050000,
            precision: Precision::Digit(1),
            include_sep: true,
        };
        assert_writeable_eq!(time, "05:00:00.1");

        let time = FormattableTime {
            hour: 5,
            minute: 0,
            second: 00,
            nanosecond: 123050000,
            precision: Precision::Digit(0),
            include_sep: true,
        };
        assert_writeable_eq!(time, "05:00:00");
    }

    #[test]
    fn date_string() {
        let date = FormattableDate(2024, 12, 8);
        assert_writeable_eq!(date, "2024-12-08");

        let date = FormattableDate(987654, 12, 8);
        assert_writeable_eq!(date, "+987654-12-08");

        let date = FormattableDate(-987654, 12, 8);
        assert_writeable_eq!(date, "-987654-12-08");

        let date = FormattableDate(0, 12, 8);
        assert_writeable_eq!(date, "0000-12-08");

        let date = FormattableDate(10_000, 12, 8);
        assert_writeable_eq!(date, "+010000-12-08");

        let date = FormattableDate(-10_000, 12, 8);
        assert_writeable_eq!(date, "-010000-12-08");
    }
}<|MERGE_RESOLUTION|>--- conflicted
+++ resolved
@@ -797,12 +797,7 @@
 }
 
 /// A utilty function for parsing a `MonthDay` String.
-<<<<<<< HEAD
-#[inline]
 pub(crate) fn parse_month_day(source: &[u8]) -> TemporalResult<IxdtfParseRecord<Utf8>> {
-=======
-pub(crate) fn parse_month_day(source: &[u8]) -> TemporalResult<IxdtfParseRecord> {
->>>>>>> fb97e66a
     let md_record = parse_ixdtf(source, ParseVariant::MonthDay);
     let Err(ref e) = md_record else {
         return md_record.and_then(check_offset);
