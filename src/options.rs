--- conflicted
+++ resolved
@@ -488,13 +488,8 @@
 #[derive(Debug, Clone, Copy)]
 pub struct ParseDisambiguationError;
 
-<<<<<<< HEAD
 impl fmt::Display for ParseDisambiguationError {
-    fn fmt(&self, f: &mut std::fmt::Formatter<'_>) -> std::fmt::Result {
-=======
-impl fmt::Display for ParseInstantDisambiguationError {
-    fn fmt(&self, f: &mut core::fmt::Formatter<'_>) -> core::fmt::Result {
->>>>>>> 26614075
+    fn fmt(&self, f: &mut core::fmt::Formatter<'_>) -> core::fmt::Result {
         f.write_str("provided string was not a valid instant disambiguation value")
     }
 }
@@ -513,13 +508,8 @@
     }
 }
 
-<<<<<<< HEAD
 impl fmt::Display for Disambiguation {
-    fn fmt(&self, f: &mut std::fmt::Formatter<'_>) -> std::fmt::Result {
-=======
-impl fmt::Display for InstantDisambiguation {
-    fn fmt(&self, f: &mut core::fmt::Formatter<'_>) -> core::fmt::Result {
->>>>>>> 26614075
+    fn fmt(&self, f: &mut core::fmt::Formatter<'_>) -> core::fmt::Result {
         match self {
             Self::Compatible => "compatible",
             Self::Earlier => "earlier",
