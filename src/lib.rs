--- conflicted
+++ resolved
@@ -96,13 +96,8 @@
 }
 
 pub use crate::builtins::{
-<<<<<<< HEAD
-    calendar::Calendar,
+    calendar::{Calendar, MonthCode},
     core::timezone::{TimeZone, UtcOffset},
-=======
-    calendar::{Calendar, MonthCode},
-    core::timezone::TimeZone,
->>>>>>> f2b335ce
     DateDuration, Duration, Instant, Now, PlainDate, PlainDateTime, PlainMonthDay, PlainTime,
     PlainYearMonth, TimeDuration, ZonedDateTime,
 };
