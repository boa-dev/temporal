//! The `Temporal` crate is an implementation of ECMAScript's Temporal
//! built-in objects.
//!
//! The crate is being designed with both engine and general use in
//! mind.
//!
//! [`Temporal`][proposal] is the Stage 3 proposal for ECMAScript that
//! provides new JS objects and functions for working with dates and
//! times that fully supports time zones and non-gregorian calendars.
//!
//! This library's primary source is the Temporal Proposal
//! [specification][spec].
//!
//! [proposal]: https://github.com/tc39/proposal-temporal
//! [spec]: https://tc39.es/proposal-temporal/
#![doc(
    html_logo_url = "https://raw.githubusercontent.com/boa-dev/boa/main/assets/logo.svg",
    html_favicon_url = "https://raw.githubusercontent.com/boa-dev/boa/main/assets/logo.svg"
)]
#![no_std]
#![cfg_attr(not(test), forbid(clippy::unwrap_used))]
#![allow(
    // Currently throws a false positive regarding dependencies that are only used in benchmarks.
    unused_crate_dependencies,
    clippy::module_name_repetitions,
    clippy::redundant_pub_crate,
    clippy::too_many_lines,
    clippy::cognitive_complexity,
    clippy::missing_errors_doc,
    clippy::let_unit_value,
    clippy::option_if_let_else,

    // It may be worth to look if we can fix the issues highlighted by these lints.
    clippy::cast_possible_truncation,
    clippy::cast_sign_loss,
    clippy::cast_precision_loss,
    clippy::cast_possible_wrap,

    // Add temporarily - Needs addressing
    clippy::missing_panics_doc,
)]

extern crate alloc;
extern crate core;

// TODO: Support SystemTime directly / pull in OS code from std::time?
#[cfg(feature = "std")]
extern crate std;

pub mod error;
pub mod options;
pub mod parsers;
pub mod primitive;

pub(crate) mod components;
pub(crate) mod iso;

<<<<<<< HEAD
=======
#[cfg(feature = "std")]
>>>>>>> 26614075
mod sys;

#[cfg(feature = "tzdb")]
pub mod tzdb;

#[doc(hidden)]
pub(crate) mod rounding;
#[doc(hidden)]
pub(crate) mod utils;

use core::cmp::Ordering;

// TODO: evaluate positives and negatives of using tinystr. Re-exporting
// tinystr as a convenience, as it is currently tied into the API.
/// Re-export of `TinyAsciiStr` from `tinystr`.
pub use tinystr::TinyAsciiStr;

#[doc(inline)]
pub use error::TemporalError;

/// The `Temporal` result type
pub type TemporalResult<T> = Result<T, TemporalError>;

pub mod partial {
    //! Partial Date/Time component records.
    //!
    //! The partial records are `temporal_rs`'s method of addressing
    //! `TemporalFields` in the specification.
    pub use crate::components::{
        duration::PartialDuration, PartialDate, PartialDateTime, PartialTime,
    };
}

pub use crate::components::{
    calendar::Calendar, Duration, Instant, Now, PlainDate, PlainDateTime, PlainMonthDay, PlainTime,
    PlainYearMonth, ZonedDateTime,
};

#[cfg(feature = "std")]
pub use crate::components::Now;

/// A library specific trait for unwrapping assertions.
pub(crate) trait TemporalUnwrap {
    type Output;

    /// `temporal_rs` based assertion for unwrapping. This will panic in
    /// debug builds, but throws error during runtime.
    fn temporal_unwrap(self) -> TemporalResult<Self::Output>;
}

impl<T> TemporalUnwrap for Option<T> {
    type Output = T;

    fn temporal_unwrap(self) -> TemporalResult<Self::Output> {
        debug_assert!(self.is_some());
        self.ok_or(TemporalError::assert())
    }
}

#[doc(hidden)]
#[macro_export]
macro_rules! temporal_assert {
    ($condition:expr $(,)*) => {
        if !$condition {
            return Err(TemporalError::assert());
        }
    };
    ($condition:expr, $($args:tt)+) => {
        if !$condition {
            #[cfg(feature = "log")]
            log::error!($($args)+);
            return Err(TemporalError::assert());
        }
    };
}

// TODO: Determine final home or leave in the top level? ops::Sign,
// types::Sign, etc.
/// A general Sign type.
#[repr(i8)]
#[derive(Debug, Clone, Copy, PartialEq, Eq, PartialOrd, Ord)]
pub enum Sign {
    Positive = 1,
    Zero = 0,
    Negative = -1,
}

impl From<i8> for Sign {
    fn from(value: i8) -> Self {
        match value.cmp(&0) {
            Ordering::Greater => Self::Positive,
            Ordering::Equal => Self::Zero,
            Ordering::Less => Self::Negative,
        }
    }
}

impl Sign {
    /// Coerces the current `Sign` to be either negative or positive.
    pub(crate) fn as_sign_multiplier(&self) -> i8 {
        if matches!(self, Self::Zero) {
            return 1;
        }
        *self as i8
    }
}

// Relevant numeric constants
/// Nanoseconds per day constant: 8.64e+13
pub const NS_PER_DAY: u64 = MS_PER_DAY as u64 * 1_000_000;
/// Milliseconds per day constant: 8.64e+7
pub const MS_PER_DAY: u32 = 24 * 60 * 60 * 1000;
/// Max Instant nanosecond constant
#[doc(hidden)]
pub(crate) const NS_MAX_INSTANT: i128 = NS_PER_DAY as i128 * 100_000_000i128;
/// Min Instant nanosecond constant
#[doc(hidden)]
pub(crate) const NS_MIN_INSTANT: i128 = -NS_MAX_INSTANT;<|MERGE_RESOLUTION|>--- conflicted
+++ resolved
@@ -55,10 +55,7 @@
 pub(crate) mod components;
 pub(crate) mod iso;
 
-<<<<<<< HEAD
-=======
 #[cfg(feature = "std")]
->>>>>>> 26614075
 mod sys;
 
 #[cfg(feature = "tzdb")]
@@ -93,7 +90,7 @@
 }
 
 pub use crate::components::{
-    calendar::Calendar, Duration, Instant, Now, PlainDate, PlainDateTime, PlainMonthDay, PlainTime,
+    calendar::Calendar, Duration, Instant, PlainDate, PlainDateTime, PlainMonthDay, PlainTime,
     PlainYearMonth, ZonedDateTime,
 };
 
