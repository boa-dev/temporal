//! This module implements the internal ISO field slots.
//!
//! The three main types of slots are:
//!   - `IsoDateTime`
//!   - `IsoDate`
//!   - `IsoTime`
//!
//! An `IsoDate` represents the `[[ISOYear]]`, `[[ISOMonth]]`, and `[[ISODay]]` internal slots.
//!
//! An `IsoTime` represents the `[[ISOHour]]`, `[[ISOMinute]]`, `[[ISOsecond]]`, `[[ISOmillisecond]]`,
//! `[[ISOmicrosecond]]`, and `[[ISOnanosecond]]` internal slots.
//!
//! An `IsoDateTime` has the internal slots of both an `IsoDate` and `IsoTime`.

use alloc::string::ToString;
use core::num::NonZeroU128;

use crate::{
    components::{
        calendar::Calendar,
        duration::{
            normalized::{NormalizedDurationRecord, NormalizedTimeDuration},
            DateDuration, TimeDuration,
        },
        Duration, PartialTime, PlainDate,
    },
    error::TemporalError,
    options::{ArithmeticOverflow, ResolvedRoundingOptions, TemporalUnit},
    primitive::FiniteF64,
    rounding::{IncrementRounder, Round},
    temporal_assert, utils, TemporalResult, TemporalUnwrap, NS_PER_DAY,
};
use icu_calendar::{Date as IcuDate, Iso};
use num_traits::{cast::FromPrimitive, AsPrimitive, ToPrimitive};

/// `IsoDateTime` is the record of the `IsoDate` and `IsoTime` internal slots.
#[non_exhaustive]
#[derive(Debug, Default, Clone, Copy, PartialEq, Eq, PartialOrd, Ord)]
pub struct IsoDateTime {
    pub date: IsoDate,
    pub time: IsoTime,
}

impl IsoDateTime {
    /// Creates a new `IsoDateTime` without any validaiton.
    pub(crate) fn new_unchecked(date: IsoDate, time: IsoTime) -> Self {
        Self { date, time }
    }

    /// Creates a new validated `IsoDateTime` that is within valid limits.
    pub fn new(date: IsoDate, time: IsoTime) -> TemporalResult<Self> {
        if !iso_dt_within_valid_limits(date, &time) {
            return Err(
                TemporalError::range().with_message("IsoDateTime not within a valid range.")
            );
        }
        Ok(Self::new_unchecked(date, time))
    }

    // NOTE: The below assumes that nanos is from an `Instant` and thus in a valid range. -> Needs validation.
    //
    // TODO: Move away from offset use of f64
    /// Creates an `IsoDateTime` from a `BigInt` of epochNanoseconds.
    #[allow(clippy::neg_cmp_op_on_partial_ord)]
    pub(crate) fn from_epoch_nanos(nanos: &i128, offset: f64) -> TemporalResult<Self> {
        // Skip the assert as nanos should be validated by Instant.
        // TODO: Determine whether value needs to be validated as integral.
        // Get the component ISO parts
        let mathematical_nanos = nanos.to_f64().ok_or_else(|| {
            TemporalError::range().with_message("nanos was not within a valid range.")
        })?;

        // 2. Let remainderNs be epochNanoseconds modulo 10^6.
        let remainder_nanos = mathematical_nanos % 1_000_000f64;

        // 3. Let epochMilliseconds be 𝔽((epochNanoseconds - remainderNs) / 10^6).
        let epoch_millis = ((mathematical_nanos - remainder_nanos) / 1_000_000f64).floor();

        let year = utils::epoch_time_to_epoch_year(epoch_millis);
        let month = utils::epoch_time_to_month_in_year(epoch_millis) + 1;
        let day = utils::epoch_time_to_date(epoch_millis);

        // 7. Let hour be ℝ(! HourFromTime(epochMilliseconds)).
        let hour = (epoch_millis / 3_600_000f64).floor() % 24f64;
        // 8. Let minute be ℝ(! MinFromTime(epochMilliseconds)).
        let minute = (epoch_millis / 60_000f64).floor() % 60f64;
        // 9. Let second be ℝ(! SecFromTime(epochMilliseconds)).
        let second = (epoch_millis / 1000f64).floor() % 60f64;
        // 10. Let millisecond be ℝ(! msFromTime(epochMilliseconds)).
        let millis = (epoch_millis % 1000f64).floor() % 1000f64;

        // 11. Let microsecond be floor(remainderNs / 1000).
        let micros = (remainder_nanos / 1000f64).floor();
        // 12. Assert: microsecond < 1000.
        temporal_assert!(micros < 1000f64);
        // 13. Let nanosecond be remainderNs modulo 1000.
        let nanos = (remainder_nanos % 1000f64).floor();

        Ok(Self::balance(
            year,
            i32::from(month),
            i32::from(day),
            hour,
            minute,
            second,
            millis,
            micros,
            nanos + offset,
        ))
    }

    #[allow(clippy::too_many_arguments)]
    pub fn balance(
        year: i32,
        month: i32,
        day: i32,
        hour: f64,
        minute: f64,
        second: f64,
        millisecond: f64,
        microsecond: f64,
        nanosecond: f64,
    ) -> Self {
        let (overflow_day, time) =
            IsoTime::balance(hour, minute, second, millisecond, microsecond, nanosecond);
        let date = IsoDate::balance(year, month, day + overflow_day);
        Self::new_unchecked(date, time)
    }

    /// Returns whether the `IsoDateTime` is within valid limits.
    pub(crate) fn is_within_limits(&self) -> bool {
        iso_dt_within_valid_limits(self.date, &self.time)
    }

    // TODO: Move offset away from f64?
    /// Returns this `IsoDateTime` in nanoseconds
    pub fn as_nanoseconds(&self) -> Option<i128> {
        utc_epoch_nanos(self.date, &self.time).and_then(|z| z.to_i128())
    }

    /// Specification equivalent to 5.5.9 `AddDateTime`.
    pub(crate) fn add_date_duration(
        &self,
        calendar: Calendar,
        date_duration: &DateDuration,
        norm: NormalizedTimeDuration,
        overflow: Option<ArithmeticOverflow>,
    ) -> TemporalResult<Self> {
        // 1. Assert: IsValidISODate(year, month, day) is true.
        // 2. Assert: ISODateTimeWithinLimits(year, month, day, hour, minute, second, millisecond, microsecond, nanosecond) is true.
        // 3. Let timeResult be AddTime(hour, minute, second, millisecond, microsecond, nanosecond, norm).
        let t_result = self.time.add(norm);

        // 4. Let datePart be ! CreateTemporalDate(year, month, day, calendarRec.[[Receiver]]).
        let date = PlainDate::new_unchecked(self.date, calendar);

        // 5. Let dateDuration be ? CreateTemporalDuration(years, months, weeks, days + timeResult.[[Days]], 0, 0, 0, 0, 0, 0).
        let date_duration = DateDuration::new(
            date_duration.years,
            date_duration.months,
            date_duration.weeks,
            date_duration
                .days
                .checked_add(&FiniteF64::from(t_result.0))?,
        )?;
        let duration = Duration::from(date_duration);

        // 6. Let addedDate be ? AddDate(calendarRec, datePart, dateDuration, options).
        let added_date = date.add_date(&duration, overflow)?;

        // 7. Return ISO Date-Time Record { [[Year]]: addedDate.[[ISOYear]], [[Month]]: addedDate.[[ISOMonth]],
        // [[Day]]: addedDate.[[ISODay]], [[Hour]]: timeResult.[[Hour]], [[Minute]]: timeResult.[[Minute]],
        // [[Second]]: timeResult.[[Second]], [[Millisecond]]: timeResult.[[Millisecond]],
        // [[Microsecond]]: timeResult.[[Microsecond]], [[Nanosecond]]: timeResult.[[Nanosecond]]  }.
        Ok(Self::new_unchecked(added_date.iso, t_result.1))
    }

    pub(crate) fn round(&self, resolved_options: ResolvedRoundingOptions) -> TemporalResult<Self> {
        let (rounded_days, rounded_time) = self.time.round(resolved_options)?;
        let balance_result = IsoDate::balance(
            self.date.year,
            self.date.month.into(),
            i32::from(self.date.day) + rounded_days,
        );
        Self::new(balance_result, rounded_time)
    }

    // TODO: Determine whether to provide an options object...seems duplicative.
    /// 5.5.11 DifferenceISODateTime ( y1, mon1, d1, h1, min1, s1, ms1, mus1, ns1, y2, mon2, d2, h2, min2, s2, ms2, mus2, ns2, calendarRec, largestUnit, options )
    pub(crate) fn diff(
        &self,
        other: &Self,
        calendar: &Calendar,
        largest_unit: TemporalUnit,
    ) -> TemporalResult<NormalizedDurationRecord> {
        // 1. Assert: ISODateTimeWithinLimits(y1, mon1, d1, h1, min1, s1, ms1, mus1, ns1) is true.
        // 2. Assert: ISODateTimeWithinLimits(y2, mon2, d2, h2, min2, s2, ms2, mus2, ns2) is true.
        // 3. Assert: If y1 ≠ y2, and mon1 ≠ mon2, and d1 ≠ d2, and LargerOfTwoTemporalUnits(largestUnit, "day")
        // is not "day", CalendarMethodsRecordHasLookedUp(calendarRec, date-until) is true.

        // 4. Let timeDuration be DifferenceTime(h1, min1, s1, ms1, mus1, ns1, h2, min2, s2, ms2, mus2, ns2).
        let mut time_duration =
            NormalizedTimeDuration::from_time_duration(&self.time.diff(&other.time));

        // 5. Let timeSign be NormalizedTimeDurationSign(timeDuration).
        let time_sign = time_duration.sign() as i8;

        // 6. Let dateSign be CompareISODate(y2, mon2, d2, y1, mon1, d1).
        let date_sign = other.date.cmp(&self.date) as i32;
        // 7. Let adjustedDate be CreateISODateRecord(y2, mon2, d2).
        let mut adjusted_date = other.date;

        // 8. If timeSign = -dateSign, then
        if i32::from(time_sign) == -date_sign {
            // a. Set adjustedDate to BalanceISODate(adjustedDate.[[Year]], adjustedDate.[[Month]], adjustedDate.[[Day]] + timeSign).
            adjusted_date = IsoDate::balance(
                adjusted_date.year,
                i32::from(adjusted_date.month),
                i32::from(adjusted_date.day) + i32::from(time_sign),
            );
            // b. Set timeDuration to ? Add24HourDaysToNormalizedTimeDuration(timeDuration, -timeSign).
            time_duration = time_duration.add_days(-i64::from(time_sign))?;
        }

        // 9. Let date1 be ! CreateTemporalDate(y1, mon1, d1, calendarRec.[[Receiver]]).
        let date_one = PlainDate::new_unchecked(self.date, calendar.clone());
        // 10. Let date2 be ! CreateTemporalDate(adjustedDate.[[Year]], adjustedDate.[[Month]],
        // adjustedDate.[[Day]], calendarRec.[[Receiver]]).
        let date_two = PlainDate::try_new(
            adjusted_date.year,
            adjusted_date.month.into(),
            adjusted_date.day.into(),
            calendar.clone(),
        )?;

        // 11. Let dateLargestUnit be LargerOfTwoTemporalUnits("day", largestUnit).
        // 12. Let untilOptions be ! SnapshotOwnProperties(options, null).
        let date_largest_unit = largest_unit.max(TemporalUnit::Day);

        // 13. Perform ! CreateDataPropertyOrThrow(untilOptions, "largestUnit", dateLargestUnit).
        // 14. Let dateDifference be ? DifferenceDate(calendarRec, date1, date2, untilOptions).
        let date_diff = date_one.internal_diff_date(&date_two, date_largest_unit)?;

        // 16. If largestUnit is not dateLargestUnit, then
        let days = if largest_unit == date_largest_unit {
            // 15. Let days be dateDifference.[[Days]].
            date_diff.days()
        } else {
            // a. Set timeDuration to ? Add24HourDaysToNormalizedTimeDuration(timeDuration, dateDifference.[[Days]]).
            time_duration = time_duration.add_days(date_diff.days().as_())?;
            // b. Set days to 0.
            FiniteF64::default()
        };

        // 17. Return ? CreateNormalizedDurationRecord(dateDifference.[[Years]], dateDifference.[[Months]], dateDifference.[[Weeks]], days, timeDuration).
        NormalizedDurationRecord::new(
            DateDuration::new_unchecked(
                date_diff.years(),
                date_diff.months(),
                date_diff.weeks(),
                days,
            ),
            time_duration,
        )
    }
}

// ==== `IsoDate` section ====

/// A trait for accessing the `IsoDate` across the various Temporal objects
pub trait IsoDateSlots {
    /// Returns the target's internal `IsoDate`.
    fn iso_date(&self) -> IsoDate;
}

/// `IsoDate` serves as a record for the `[[ISOYear]]`, `[[ISOMonth]]`,
/// and `[[ISODay]]` internal fields.
///
/// These fields are used for the `Temporal.PlainDate` object, the
/// `Temporal.YearMonth` object, and the `Temporal.MonthDay` object.
#[non_exhaustive]
#[derive(Debug, Clone, Copy, Default, PartialEq, Eq, PartialOrd, Ord)]
pub struct IsoDate {
    pub year: i32,
    pub month: u8,
    pub day: u8,
}

impl IsoDate {
    /// Creates a new `IsoDate` without determining the validity.
    pub(crate) const fn new_unchecked(year: i32, month: u8, day: u8) -> Self {
        Self { year, month, day }
    }

    pub(crate) fn new_with_overflow(
        year: i32,
        month: i32,
        day: i32,
        overflow: ArithmeticOverflow,
    ) -> TemporalResult<Self> {
        let id = match overflow {
            ArithmeticOverflow::Constrain => {
                let month = month.clamp(1, 12);
                let day = constrain_iso_day(year, month, day);
                // NOTE: Values are clamped in a u8 range.
                Self::new_unchecked(year, month as u8, day)
            }
            ArithmeticOverflow::Reject => {
                if !is_valid_date(year, month, day) {
                    return Err(TemporalError::range().with_message("not a valid ISO date."));
                }
                // NOTE: Values have been verified to be in a u8 range.
                Self::new_unchecked(year, month as u8, day as u8)
            }
        };

        if !iso_dt_within_valid_limits(id, &IsoTime::noon()) {
            return Err(
                TemporalError::range().with_message("Date is not within ISO date time limits.")
            );
        }

        Ok(id)
    }

    /// Create a balanced `IsoDate`
    ///
    /// Equivalent to `BalanceISODate`.
    pub(crate) fn balance(year: i32, month: i32, day: i32) -> Self {
        let epoch_days = iso_date_to_epoch_days(year, month - 1, day);
        let ms = utils::epoch_days_to_epoch_ms(epoch_days, 0f64);
        Self::new_unchecked(
            utils::epoch_time_to_epoch_year(ms),
            utils::epoch_time_to_month_in_year(ms) + 1,
            utils::epoch_time_to_date(ms),
        )
    }

    pub(crate) fn is_valid_day_range(&self) -> TemporalResult<()> {
        if self.to_epoch_days().abs() > 100_000_000 {
            return Err(TemporalError::range().with_message("Not in a valid ISO day range."));
        }
        Ok(())
    }

    /// Returns this `IsoDate` in nanoseconds.
    #[inline]
    pub(crate) fn as_nanoseconds(&self) -> Option<i128> {
        utc_epoch_nanos(*self, &IsoTime::default()).and_then(|z| z.to_i128())
    }

    /// Functionally the same as Date's abstract operation `MakeDay`
    ///
    /// Equivalent to `IsoDateToEpochDays`
    #[inline]
    pub(crate) fn to_epoch_days(self) -> i32 {
        iso_date_to_epoch_days(self.year, (self.month - 1).into(), self.day.into())
    }

    /// Returns if the current `IsoDate` is valid.
    pub(crate) fn is_valid(self) -> bool {
        is_valid_date(self.year, self.month.into(), self.day.into())
    }

    /// Returns the resulting `IsoDate` from adding a provided `Duration` to this `IsoDate`
    pub(crate) fn add_date_duration(
        self,
        duration: &DateDuration,
        overflow: ArithmeticOverflow,
    ) -> TemporalResult<Self> {
        // 1. Assert: year, month, day, years, months, weeks, and days are integers.
        // 2. Assert: overflow is either "constrain" or "reject".
        // 3. Let intermediate be ! BalanceISOYearMonth(year + years, month + months).
        let intermediate = balance_iso_year_month(
            self.year + duration.years.as_date_value()?,
            i32::from(self.month) + duration.months.as_date_value()?,
        );

        // 4. Let intermediate be ? RegulateISODate(intermediate.[[Year]], intermediate.[[Month]], day, overflow).
        let intermediate = Self::new_with_overflow(
            intermediate.0,
            intermediate.1,
            i32::from(self.day),
            overflow,
        )?;

        // 5. Set days to days + 7 × weeks.
        let additional_days =
            duration.days.as_date_value()? + (duration.weeks.as_date_value()? * 7);
        // 6. Let d be intermediate.[[Day]] + days.
        let d = i32::from(intermediate.day) + additional_days;

        // 7. Return BalanceISODate(intermediate.[[Year]], intermediate.[[Month]], d).
        Ok(Self::balance(
            intermediate.year,
            intermediate.month.into(),
            d,
        ))
    }

    pub(crate) fn diff_iso_date(
        &self,
        other: &Self,
        largest_unit: TemporalUnit,
    ) -> TemporalResult<DateDuration> {
        // 1. Assert: IsValidISODate(y1, m1, d1) is true.
        // 2. Assert: IsValidISODate(y2, m2, d2) is true.
        // 3. Let sign be -CompareISODate(y1, m1, d1, y2, m2, d2).
        let sign = -(self.cmp(other) as i8);
        // 4. If sign = 0, return ! CreateDateDurationRecord(0, 0, 0, 0).
        if sign == 0 {
            return Ok(DateDuration::default());
        };

        // 5. Let years be 0.
        let mut years = 0;
        let mut months = 0;
        // 6. If largestUnit is "year", then
        if largest_unit == TemporalUnit::Year || largest_unit == TemporalUnit::Month {
            // others.year - self.year is adopted from temporal-proposal/polyfill as it saves iterations.
            // a. Let candidateYears be sign.
            let mut candidate_years: i32 = other.year - self.year;
            if candidate_years != 0 {
                candidate_years -= i32::from(sign);
            }
            // b. Repeat, while ISODateSurpasses(sign, y1 + candidateYears, m1, d1, y2, m2, d2) is false,
            while !iso_date_surpasses(
                &IsoDate::new_unchecked(self.year + candidate_years, self.month, self.day),
                other,
                sign,
            ) {
                // i. Set years to candidateYears.
                years = candidate_years;
                // ii. Set candidateYears to candidateYears + sign.
                candidate_years += i32::from(sign);
            }

            // 7. Let months be 0.
            // 8. If largestUnit is "year" or largestUnit is "month", then
            // a. Let candidateMonths be sign.
            let mut candidate_months: i32 = sign.into();
            // b. Let intermediate be BalanceISOYearMonth(y1 + years, m1 + candidateMonths).
            let mut intermediate =
                balance_iso_year_month(self.year + years, i32::from(self.month) + candidate_months);
            // c. Repeat, while ISODateSurpasses(sign, intermediate.[[Year]], intermediate.[[Month]], d1, y2, m2, d2) is false,
            // Safety: balance_iso_year_month should always return a month value from 1..=12
            while !iso_date_surpasses(
                &IsoDate::new_unchecked(intermediate.0, intermediate.1 as u8, self.day),
                other,
                sign,
            ) {
                // i. Set months to candidateMonths.
                months = candidate_months;
                // ii. Set candidateMonths to candidateMonths + sign.
                candidate_months += i32::from(sign);
                // iii. Set intermediate to BalanceISOYearMonth(intermediate.[[Year]], intermediate.[[Month]] + sign).
                intermediate =
                    balance_iso_year_month(intermediate.0, intermediate.1 + i32::from(sign));
            }
        }

        // 9. Set intermediate to BalanceISOYearMonth(y1 + years, m1 + months).
        let intermediate =
            balance_iso_year_month(self.year + years, i32::from(self.month) + months);
        // 10. Let constrained be ! RegulateISODate(intermediate.[[Year]], intermediate.[[Month]], d1, "constrain").
        let constrained = Self::new_with_overflow(
            intermediate.0,
            intermediate.1,
            self.day.into(),
            ArithmeticOverflow::Constrain,
        )?;

        // NOTE: Below is adapted from the polyfill. Preferring this as it avoids looping.
        // 11. Let weeks be 0.
        let days = iso_date_to_epoch_days(other.year, i32::from(other.month) - 1, other.day.into())
            - iso_date_to_epoch_days(
                constrained.year,
                i32::from(constrained.month) - 1,
                constrained.day.into(),
            );

        let (weeks, days) = if largest_unit == TemporalUnit::Week {
            (days / 7, days % 7)
        } else {
            (0, days)
        };

        // 17. Return ! CreateDateDurationRecord(years, months, weeks, days).
        DateDuration::new(
            FiniteF64::from(years),
            FiniteF64::from(months),
            FiniteF64::from(weeks),
            FiniteF64::from(days),
        )
    }
}

impl IsoDate {
    /// Creates `[[ISOYear]]`, `[[isoMonth]]`, `[[isoDay]]` fields from `ICU4X`'s `Date<Iso>` struct.
    pub(crate) fn as_icu4x(self) -> TemporalResult<IcuDate<Iso>> {
        IcuDate::try_new_iso_date(self.year, self.month, self.day)
            .map_err(|e| TemporalError::range().with_message(e.to_string()))
    }
}

// ==== `IsoTime` section ====

/// An `IsoTime` record that contains `Temporal`'s
/// time slots.
#[non_exhaustive]
#[derive(Debug, Default, Clone, Copy, PartialEq, Eq, PartialOrd, Ord)]
pub struct IsoTime {
    pub hour: u8,         // 0..=23
    pub minute: u8,       // 0..=59
    pub second: u8,       // 0..=59
    pub millisecond: u16, // 0..=999
    pub microsecond: u16, // 0..=999
    pub nanosecond: u16,  // 0..=999
}

impl IsoTime {
    /// Creates a new `IsoTime` without any validation.
    pub(crate) fn new_unchecked(
        hour: u8,
        minute: u8,
        second: u8,
        millisecond: u16,
        microsecond: u16,
        nanosecond: u16,
    ) -> Self {
        Self {
            hour,
            minute,
            second,
            millisecond,
            microsecond,
            nanosecond,
        }
    }

    /// Creates a new regulated `IsoTime`.
    pub fn new(
        hour: i32,
        minute: i32,
        second: i32,
        millisecond: i32,
        microsecond: i32,
        nanosecond: i32,
        overflow: ArithmeticOverflow,
    ) -> TemporalResult<IsoTime> {
        match overflow {
            ArithmeticOverflow::Constrain => {
                let h = hour.clamp(0, 23) as u8;
                let min = minute.clamp(0, 59) as u8;
                let sec = second.clamp(0, 59) as u8;
                let milli = millisecond.clamp(0, 999) as u16;
                let micro = microsecond.clamp(0, 999) as u16;
                let nano = nanosecond.clamp(0, 999) as u16;
                Ok(Self::new_unchecked(h, min, sec, milli, micro, nano))
            }
            ArithmeticOverflow::Reject => {
                if !is_valid_time(hour, minute, second, millisecond, microsecond, nanosecond) {
                    return Err(TemporalError::range().with_message("IsoTime is not valid"));
                };
                Ok(Self::new_unchecked(
                    hour as u8,
                    minute as u8,
                    second as u8,
                    millisecond as u16,
                    microsecond as u16,
                    nanosecond as u16,
                ))
            }
        }
    }

    /// Creates a new `Time` with the fields provided from a `PartialTime`.
    #[inline]
    pub(crate) fn with(
        &self,
        partial: PartialTime,
        overflow: ArithmeticOverflow,
    ) -> TemporalResult<Self> {
        let hour = partial.hour.unwrap_or(self.hour.into());
        let minute = partial.minute.unwrap_or(self.minute.into());
        let second = partial.second.unwrap_or(self.second.into());
        let millisecond = partial.millisecond.unwrap_or(self.millisecond.into());
        let microsecond = partial.microsecond.unwrap_or(self.microsecond.into());
        let nanosecond = partial.nanosecond.unwrap_or(self.nanosecond.into());
        Self::new(
            hour,
            minute,
            second,
            millisecond,
            microsecond,
            nanosecond,
            overflow,
        )
    }

    /// Returns an `IsoTime` set to 12:00:00
    pub(crate) const fn noon() -> Self {
        Self {
            hour: 12,
            minute: 0,
            second: 0,
            millisecond: 0,
            microsecond: 0,
            nanosecond: 0,
        }
    }

    /// Returns an `IsoTime` based off parse components.
    pub(crate) fn from_components(
        hour: i32,
        minute: i32,
        second: i32,
        fraction: f64,
    ) -> TemporalResult<Self> {
        let millisecond = fraction * 1000f64;
        let micros = millisecond.rem_euclid(1f64) * 1000f64;
        let nanos = micros.rem_euclid(1f64).mul_add(1000f64, 0.5).floor();

        Self::new(
            hour,
            minute,
            second,
            millisecond as i32,
            micros as i32,
            nanos as i32,
            ArithmeticOverflow::Reject,
        )
    }

    // NOTE(nekevss): f64 is needed here as values could exceed i32 when input.
    /// Balances and creates a new `IsoTime` with `day` overflow from the provided values.
    pub(crate) fn balance(
        hour: f64,
        minute: f64,
        second: f64,
        millisecond: f64,
        microsecond: f64,
        nanosecond: f64,
    ) -> (i32, Self) {
        // 1. Set microsecond to microsecond + floor(nanosecond / 1000).
        // 2. Set nanosecond to nanosecond modulo 1000.
        let (quotient, nanosecond) = div_mod(nanosecond, 1000f64);
        let microsecond = microsecond + quotient;

        // 3. Set millisecond to millisecond + floor(microsecond / 1000).
        // 4. Set microsecond to microsecond modulo 1000.
        let (quotient, microsecond) = div_mod(microsecond, 1000f64);
        let millisecond = millisecond + quotient;

        // 5. Set second to second + floor(millisecond / 1000).
        // 6. Set millisecond to millisecond modulo 1000.
        let (quotient, millisecond) = div_mod(millisecond, 1000f64);
        let second = second + quotient;

        // 7. Set minute to minute + floor(second / 60).
        // 8. Set second to second modulo 60.
        let (quotient, second) = div_mod(second, 60f64);
        let minute = minute + quotient;

        // 9. Set hour to hour + floor(minute / 60).
        // 10. Set minute to minute modulo 60.
        let (quotient, minute) = div_mod(minute, 60f64);
        let hour = hour + quotient;

        // 11. Let days be floor(hour / 24).
        // 12. Set hour to hour modulo 24.
        let (days, hour) = div_mod(hour, 24f64);

        let time = Self::new_unchecked(
            hour as u8,
            minute as u8,
            second as u8,
            millisecond as u16,
            microsecond as u16,
            nanosecond as u16,
        );

        (days as i32, time)
    }

    /// Difference this `IsoTime` against another and returning a `TimeDuration`.
    pub(crate) fn diff(&self, other: &Self) -> TimeDuration {
        let h = i32::from(other.hour) - i32::from(self.hour);
        let m = i32::from(other.minute) - i32::from(self.minute);
        let s = i32::from(other.second) - i32::from(self.second);
        let ms = i32::from(other.millisecond) - i32::from(self.millisecond);
        let mis = i32::from(other.microsecond) - i32::from(self.microsecond);
        let ns = i32::from(other.nanosecond) - i32::from(self.nanosecond);

        TimeDuration::new_unchecked(
            FiniteF64::from(h),
            FiniteF64::from(m),
            FiniteF64::from(s),
            FiniteF64::from(ms),
            FiniteF64::from(mis),
            FiniteF64::from(ns),
        )
    }

    // NOTE (nekevss): Specification seemed to be off / not entirely working, so the below was adapted from the
    // temporal-polyfill
    // TODO: DayLengthNS can probably be a u64, but keep as is for now and optimize.
    /// Rounds the current `IsoTime` according to the provided settings.
    pub(crate) fn round(
        &self,
        resolved_options: ResolvedRoundingOptions,
    ) -> TemporalResult<(i32, Self)> {
        // 1. If unit is "day" or "hour", then
        let quantity = match resolved_options.smallest_unit {
            TemporalUnit::Day | TemporalUnit::Hour => {
                // a. Let quantity be ((((hour × 60 + minute) × 60 + second) × 1000 + millisecond)
                // × 1000 + microsecond) × 1000 + nanosecond.
                let minutes = i128::from(self.hour) * 60 + i128::from(self.minute);
                let seconds = minutes * 60 + i128::from(self.second);
                let millis = seconds * 1000 + i128::from(self.millisecond);
                let micros = millis * 1000 + i128::from(self.microsecond);
                micros * 1000 + i128::from(self.nanosecond)
            }
            // 2. Else if unit is "minute", then
            TemporalUnit::Minute => {
                // a. Let quantity be (((minute × 60 + second) × 1000 + millisecond) × 1000 + microsecond) × 1000 + nanosecond.
                let seconds = i128::from(self.minute) * 60 + i128::from(self.second);
                let millis = seconds * 1000 + i128::from(self.millisecond);
                let micros = millis * 1000 + i128::from(self.microsecond);
                micros * 1000 + i128::from(self.nanosecond)
            }
            // 3. Else if unit is "second", then
            TemporalUnit::Second => {
                // a. Let quantity be ((second × 1000 + millisecond) × 1000 + microsecond) × 1000 + nanosecond.
                let millis = i128::from(self.second) * 1000 + i128::from(self.millisecond);
                let micros = millis * 1000 + i128::from(self.microsecond);
                micros * 1000 + i128::from(self.nanosecond)
            }
            // 4. Else if unit is "millisecond", then
            TemporalUnit::Millisecond => {
                // a. Let quantity be (millisecond × 1000 + microsecond) × 1000 + nanosecond.
                let micros = i128::from(self.millisecond) * 1000 + i128::from(self.microsecond);
                micros * 1000 + i128::from(self.nanosecond)
            }
            // 5. Else if unit is "microsecond", then
            TemporalUnit::Microsecond => {
                // a. Let quantity be microsecond × 1000 + nanosecond.
                i128::from(self.microsecond) * 1000 + i128::from(self.nanosecond)
            }
            // 6. Else,
            TemporalUnit::Nanosecond => {
                // a. Assert: unit is "nanosecond".
                // b. Let quantity be nanosecond.
                i128::from(self.nanosecond)
            }
            _ => {
                return Err(TemporalError::range()
                    .with_message("Invalid smallestUnit value for time rounding."))
            }
        };
        // 7. Let unitLength be the value in the "Length in Nanoseconds" column of the row of Table 22 whose "Singular" column contains unit.
        let length = NonZeroU128::new(
            resolved_options
                .smallest_unit
                .as_nanoseconds()
                .temporal_unwrap()?
                .into(),
        )
        .temporal_unwrap()?;

        let increment = resolved_options
            .increment
            .as_extended_increment()
            .checked_mul(length)
            .ok_or(TemporalError::range().with_message("increment exceeded valid range."))?;

        // 8. Let result be RoundNumberToIncrement(quantity, increment × unitLength, roundingMode) / unitLength.
        let result =
            IncrementRounder::<i128>::from_potentially_negative_parts(quantity, increment)?
                .round(resolved_options.rounding_mode)
                / length.get() as i128;

        let result_f64 = f64::from_i128(result)
            .ok_or(TemporalError::range().with_message("round result valid range."))?;

        match resolved_options.smallest_unit {
            // 9. If unit is "day", then
            // a. Return Time Record { [[Days]]: result, [[Hour]]: 0, [[Minute]]: 0, [[Second]]: 0, [[Millisecond]]: 0, [[Microsecond]]: 0, [[Nanosecond]]: 0  }.
            TemporalUnit::Day => Ok((result_f64 as i32, Self::default())),
            // 10. If unit is "hour", then
            // a. Return BalanceTime(result, 0, 0, 0, 0, 0).
            TemporalUnit::Hour => Ok(Self::balance(result_f64, 0.0, 0.0, 0.0, 0.0, 0.0)),
            // 11. If unit is "minute", then
            // a. Return BalanceTime(hour, result, 0.0, 0.0, 0.0, 0).
            TemporalUnit::Minute => Ok(Self::balance(
                self.hour.into(),
                result_f64,
                0.0,
                0.0,
                0.0,
                0.0,
            )),
            // 12. If unit is "second", then
            // a. Return BalanceTime(hour, minute, result, 0.0, 0.0, 0).
            TemporalUnit::Second => Ok(Self::balance(
                self.hour.into(),
                self.minute.into(),
                result_f64,
                0.0,
                0.0,
                0.0,
            )),
            // 13. If unit is "millisecond", then
            // a. Return BalanceTime(hour, minute, second, result, 0.0, 0).
            TemporalUnit::Millisecond => Ok(Self::balance(
                self.hour.into(),
                self.minute.into(),
                self.second.into(),
                result_f64,
                0.0,
                0.0,
            )),
            // 14. If unit is "microsecond", then
            // a. Return BalanceTime(hour, minute, second, millisecond, result, 0).
            TemporalUnit::Microsecond => Ok(Self::balance(
                self.hour.into(),
                self.minute.into(),
                self.second.into(),
                self.millisecond.into(),
                result_f64,
                0.0,
            )),
            // 15. Assert: unit is "nanosecond".
            // 16. Return BalanceTime(hour, minute, second, millisecond, microsecond, result).
            TemporalUnit::Nanosecond => Ok(Self::balance(
                self.hour.into(),
                self.minute.into(),
                self.second.into(),
                self.millisecond.into(),
                self.microsecond.into(),
                result_f64,
            )),
            _ => Err(TemporalError::assert()),
        }
    }

    /// Checks if the time is a valid `IsoTime`
    pub(crate) fn is_valid(&self) -> bool {
        if !(0..=23).contains(&self.hour) {
            return false;
        }

        let min_sec = 0..=59;
        if !min_sec.contains(&self.minute) || !min_sec.contains(&self.second) {
            return false;
        }

        let sub_second = 0..=999;
        sub_second.contains(&self.millisecond)
            && sub_second.contains(&self.microsecond)
            && sub_second.contains(&self.nanosecond)
    }

    pub(crate) fn add(&self, norm: NormalizedTimeDuration) -> (i32, Self) {
        // 1. Set second to second + NormalizedTimeDurationSeconds(norm).
        let seconds = f64::from(self.second) + norm.seconds() as f64;
        // 2. Set nanosecond to nanosecond + NormalizedTimeDurationSubseconds(norm).
        let nanos = i32::from(self.nanosecond) + norm.subseconds();
        // 3. Return BalanceTime(hour, minute, second, millisecond, microsecond, nanosecond).
        Self::balance(
            f64::from(self.hour),
            f64::from(self.minute),
            seconds,
            f64::from(self.millisecond),
            f64::from(self.microsecond),
            f64::from(nanos),
        )
    }

    /// `IsoTimeToEpochMs`
    ///
    /// Note: This method is library specific and not in spec
    ///
    /// Functionally the same as Date's `MakeTime`
    pub(crate) fn to_epoch_ms(self) -> f64 {
        ((f64::from(self.hour) * utils::MS_PER_HOUR
            + f64::from(self.minute) * utils::MS_PER_MINUTE)
            + f64::from(self.second) * 1000f64)
            + f64::from(self.millisecond)
    }
}

// ==== `IsoDateTime` specific utility functions ====

#[inline]
/// Utility function to determine if a `DateTime`'s components create a `DateTime` within valid limits
fn iso_dt_within_valid_limits(date: IsoDate, time: &IsoTime) -> bool {
    if iso_date_to_epoch_days(date.year, (date.month - 1).into(), date.day.into()).abs()
        > 100_000_001
    {
        return false;
    }
    let Some(ns) = utc_epoch_nanos(date, time) else {
        return false;
    };

    let max = crate::NS_MAX_INSTANT + i128::from(NS_PER_DAY);
    let min = crate::NS_MIN_INSTANT - i128::from(NS_PER_DAY);

    min <= ns && max >= ns
}

#[inline]
/// Utility function to convert a `IsoDate` and `IsoTime` values into epoch nanoseconds
<<<<<<< HEAD
fn utc_epoch_nanos(date: IsoDate, time: &IsoTime) -> Option<BigInt> {
=======
fn utc_epoch_nanos(date: IsoDate, time: &IsoTime) -> Option<i128> {
>>>>>>> 26614075
    let ms = time.to_epoch_ms();
    let epoch_ms = utils::epoch_days_to_epoch_ms(date.to_epoch_days(), ms);

    let epoch_nanos = epoch_ms.mul_add(
        1_000_000f64,
        f64::from(time.microsecond).mul_add(1_000f64, f64::from(time.nanosecond)),
    );

<<<<<<< HEAD
    BigInt::from_f64(epoch_nanos)
=======
    i128::from_f64(epoch_nanos)
>>>>>>> 26614075
}

// ==== `IsoDate` specific utiltiy functions ====

/// Returns the Epoch days based off the given year, month, and day.
///
/// NOTE: Month should be in a range of 0-11
#[inline]
fn iso_date_to_epoch_days(year: i32, month: i32, day: i32) -> i32 {
    // 1. Let resolvedYear be year + floor(month / 12).
    let resolved_year = year + month.div_euclid(12);
    // 2. Let resolvedMonth be month modulo 12.
    let resolved_month = month.rem_euclid(12);

    // 3. Find a time t such that EpochTimeToEpochYear(t) is resolvedYear,
    // EpochTimeToMonthInYear(t) is resolvedMonth, and EpochTimeToDate(t) is 1.
    let year_t = utils::epoch_time_for_year(resolved_year);
    let month_t = utils::epoch_time_for_month_given_year(resolved_month, resolved_year);

    // 4. Return EpochTimeToDayNumber(t) + date - 1.
    utils::epoch_time_to_day_number((year_t + month_t).copysign(year_t)) + day - 1
}

#[inline]
// Determines if the month and day are valid for the given year.
fn is_valid_date(year: i32, month: i32, day: i32) -> bool {
    if !(1..=12).contains(&month) {
        return false;
    }
    is_valid_iso_day(year, month, day)
}

#[inline]
/// Returns with the `this` surpasses `other`.
fn iso_date_surpasses(this: &IsoDate, other: &IsoDate, sign: i8) -> bool {
    this.cmp(other) as i8 * sign == 1
}

#[inline]
fn balance_iso_year_month(year: i32, month: i32) -> (i32, i32) {
    // 1. Assert: year and month are integers.
    // 2. Set year to year + floor((month - 1) / 12).
    let y = year + (month - 1).div_euclid(12);
    // 3. Set month to ((month - 1) modulo 12) + 1.
    let m = (month - 1).rem_euclid(12) + 1;
    // 4. Return the Record { [[Year]]: year, [[Month]]: month  }.
    (y, m)
}

#[inline]
pub(crate) fn constrain_iso_day(year: i32, month: i32, day: i32) -> u8 {
    let days_in_month = utils::iso_days_in_month(year, month);
    day.clamp(1, days_in_month) as u8
}

#[inline]
pub(crate) fn is_valid_iso_day(year: i32, month: i32, day: i32) -> bool {
    let days_in_month = utils::iso_days_in_month(year, month);
    (1..=days_in_month).contains(&day)
}

// ==== `IsoTime` specific utilities ====

#[inline]
fn is_valid_time(hour: i32, minute: i32, second: i32, ms: i32, mis: i32, ns: i32) -> bool {
    if !(0..=23).contains(&hour) {
        return false;
    }

    let min_sec = 0..=59;
    if !min_sec.contains(&minute) || !min_sec.contains(&second) {
        return false;
    }

    let sub_second = 0..=999;
    sub_second.contains(&ms) && sub_second.contains(&mis) && sub_second.contains(&ns)
}

// NOTE(nekevss): Considering the below: Balance can probably be altered from f64.
#[inline]
fn div_mod(dividend: f64, divisor: f64) -> (f64, f64) {
    (dividend.div_euclid(divisor), dividend.rem_euclid(divisor))
}<|MERGE_RESOLUTION|>--- conflicted
+++ resolved
@@ -912,11 +912,7 @@
 
 #[inline]
 /// Utility function to convert a `IsoDate` and `IsoTime` values into epoch nanoseconds
-<<<<<<< HEAD
-fn utc_epoch_nanos(date: IsoDate, time: &IsoTime) -> Option<BigInt> {
-=======
 fn utc_epoch_nanos(date: IsoDate, time: &IsoTime) -> Option<i128> {
->>>>>>> 26614075
     let ms = time.to_epoch_ms();
     let epoch_ms = utils::epoch_days_to_epoch_ms(date.to_epoch_days(), ms);
 
@@ -925,11 +921,7 @@
         f64::from(time.microsecond).mul_add(1_000f64, f64::from(time.nanosecond)),
     );
 
-<<<<<<< HEAD
-    BigInt::from_f64(epoch_nanos)
-=======
     i128::from_f64(epoch_nanos)
->>>>>>> 26614075
 }
 
 // ==== `IsoDate` specific utiltiy functions ====
