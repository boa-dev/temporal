--- conflicted
+++ resolved
@@ -7,13 +7,8 @@
     },
     iso::{IsoDate, IsoDateTime, IsoTime},
     options::{
-<<<<<<< HEAD
-        ArithmeticOverflow, DifferenceOperation, DifferenceSettings, DisplayCalendar,
-        ResolvedRoundingOptions, Unit, UnitGroup,
-=======
         ArithmeticOverflow, DifferenceOperation, DifferenceSettings, Disambiguation,
-        DisplayCalendar, ResolvedRoundingOptions, TemporalUnit, UnitGroup,
->>>>>>> d65c641f
+        DisplayCalendar, ResolvedRoundingOptions, Unit, UnitGroup,
     },
     parsers::{parse_date_time, IxdtfStringBuilder},
     primitive::FiniteF64,
