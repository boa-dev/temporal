--- conflicted
+++ resolved
@@ -1,12 +1,8 @@
 //! This module implements `Time` and any directly related algorithms.
 
 use crate::{
-<<<<<<< HEAD
     builtins::core::Duration,
-=======
-    builtins::core::{duration::TimeDuration, Duration},
     error::ErrorMessage,
->>>>>>> 99bf2317
     iso::IsoTime,
     options::{
         ArithmeticOverflow, DifferenceOperation, DifferenceSettings, ResolvedRoundingOptions,
@@ -565,17 +561,10 @@
 
     /// Add a `Duration` to the current `Time`.
     pub fn add(&self, duration: &Duration) -> TemporalResult<Self> {
-<<<<<<< HEAD
-        if !duration.is_time_duration() {
-            return Err(TemporalError::range()
-                .with_message("DateDuration values cannot be added to `Time`."));
-        }
         self.add_time_duration(duration)
-=======
-        self.add_time_duration(duration.time())
->>>>>>> 99bf2317
-    }
-
+    }
+
+    // TODO: deprecate
     /// Adds a `Duration` to the current `Time`.
     #[inline]
     pub fn add_time_duration(&self, duration: &Duration) -> TemporalResult<Self> {
@@ -584,17 +573,10 @@
 
     /// Subtract a `Duration` to the current `Time`.
     pub fn subtract(&self, duration: &Duration) -> TemporalResult<Self> {
-<<<<<<< HEAD
-        if !duration.is_time_duration() {
-            return Err(TemporalError::range()
-                .with_message("DateDuration values cannot be added to `Time` component."));
-        }
-        self.subtract_time_duration(duration)
-=======
-        self.subtract_time_duration(duration.time())
->>>>>>> 99bf2317
-    }
-
+        self.subtract_time_duration(&duration.negated())
+    }
+
+    // TODO: deprecate
     /// Adds a `Duration` to the current `Time`.
     #[inline]
     pub fn subtract_time_duration(&self, duration: &Duration) -> TemporalResult<Self> {
