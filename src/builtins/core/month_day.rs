//! This module implements `MonthDay` and any directly related algorithms.

use alloc::string::String;
use core::str::FromStr;

use crate::{
    iso::IsoDate,
    options::{ArithmeticOverflow, DisplayCalendar},
    parsers::{FormattableCalendar, FormattableDate, FormattableMonthDay},
    Calendar, MonthCode, TemporalError, TemporalResult, TemporalUnwrap,
};

use super::{PartialDate, PlainDate};

/// The native Rust implementation of `Temporal.PlainMonthDay`
#[non_exhaustive]
#[derive(Debug, Default, Clone, PartialEq, Eq)]
pub struct PlainMonthDay {
    pub iso: IsoDate,
    calendar: Calendar,
}

impl core::fmt::Display for PlainMonthDay {
    fn fmt(&self, f: &mut core::fmt::Formatter<'_>) -> core::fmt::Result {
        f.write_str(&self.to_ixdtf_string(DisplayCalendar::Auto))
    }
}

impl PlainMonthDay {
    /// Creates a new unchecked `PlainMonthDay`
    #[inline]
    #[must_use]
    pub(crate) fn new_unchecked(iso: IsoDate, calendar: Calendar) -> Self {
        Self { iso, calendar }
    }

    /// Creates a new valid `PlainMonthDay`.
    #[inline]
    pub fn new_with_overflow(
        month: u8,
        day: u8,
        calendar: Calendar,
        overflow: ArithmeticOverflow,
        ref_year: Option<i32>,
    ) -> TemporalResult<Self> {
        let ry = ref_year.unwrap_or(1972);
        // 1972 is the first leap year in the Unix epoch (needed to cover all dates)
        let iso = IsoDate::new_with_overflow(ry, month, day, overflow)?;
        Ok(Self::new_unchecked(iso, calendar))
    }

    // Converts a UTF-8 encoded string into a `PlainMonthDay`.
    pub fn from_utf8(s: &[u8]) -> TemporalResult<Self> {
        let record = crate::parsers::parse_month_day(s)?;

        let calendar = record
            .calendar
            .map(Calendar::try_from_utf8)
            .transpose()?
            .unwrap_or_default();

        // ParseISODateTime
        // Step 4.a.ii.3
        // If goal is TemporalMonthDayString or TemporalYearMonthString, calendar is
        // not empty, and the ASCII-lowercase of calendar is not "iso8601", throw a
        // RangeError exception.
        if !calendar.is_iso() {
            return Err(TemporalError::range().with_message("non-ISO calendar not supported."));
        }

        let date = record.date;

        let date = date.temporal_unwrap()?;

        Self::new_with_overflow(
            date.month,
            date.day,
            calendar,
            ArithmeticOverflow::Reject,
            None,
        )
    }

    pub fn with(
        &self,
        _partial: PartialDate,
        _overflow: ArithmeticOverflow,
    ) -> TemporalResult<Self> {
        Err(TemporalError::general("Not yet implemented."))
    }

    /// Returns the ISO day value of `PlainMonthDay`.
    #[inline]
    #[must_use]
    pub fn iso_day(&self) -> u8 {
        self.iso.day
    }

    // Returns the ISO month value of `PlainMonthDay`.
    #[inline]
    #[must_use]
    pub fn iso_month(&self) -> u8 {
        self.iso.month
    }

    // Returns the ISO year value of `PlainMonthDay`.
    #[inline]
    #[must_use]
    pub fn iso_year(&self) -> i32 {
        self.iso.year
    }

    /// Returns the string identifier for the current `Calendar`.
    #[inline]
    #[must_use]
    pub fn calendar_id(&self) -> &'static str {
        self.calendar.identifier()
    }

    /// Returns a reference to `PlainMonthDay`'s inner `Calendar`.
    #[inline]
    #[must_use]
    pub fn calendar(&self) -> &Calendar {
        &self.calendar
    }

    /// Returns the calendar `monthCode` value of `PlainMonthDay`.
    #[inline]
    pub fn month_code(&self) -> MonthCode {
        self.calendar.month_code(&self.iso)
    }

<<<<<<< HEAD
    pub fn to_plain_date(&self, year: Option<PartialDate>) -> TemporalResult<PlainDate> {
        let year_value = match &year {
            Some(partial) => partial.year.ok_or_else(|| {
                TemporalError::r#type().with_message("PartialDate must contain a year field")
            })?,
            None => return Err(TemporalError::r#type().with_message("Year must be provided")),
        };

        let partial_date = PartialDate::new()
            .with_year(Some(year_value))
            .with_month(Some(self.iso_month()))
            .with_day(Some(self.iso_day()))
            .with_calendar(self.calendar.clone());

        self.calendar
            .date_from_partial(&partial_date, ArithmeticOverflow::Reject)
=======
    /// Returns the calendar day value of `PlainMonthDay`.
    #[inline]
    pub fn day(&self) -> u8 {
        self.calendar.day(&self.iso)
    }

    pub fn to_plain_date(&self) -> TemporalResult<PlainDate> {
        Err(TemporalError::general("Not yet implemented"))
>>>>>>> baa5b85d
    }

    pub fn to_ixdtf_string(&self, display_calendar: DisplayCalendar) -> String {
        let ixdtf = FormattableMonthDay {
            date: FormattableDate(self.iso_year(), self.iso_month(), self.iso.day),
            calendar: FormattableCalendar {
                show: display_calendar,
                calendar: self.calendar().identifier(),
            },
        };
        ixdtf.to_string()
    }
}

impl FromStr for PlainMonthDay {
    type Err = TemporalError;

    fn from_str(s: &str) -> Result<Self, Self::Err> {
        Self::from_utf8(s.as_bytes())
    }
}

#[cfg(test)]
mod tests {
    use super::*;

    #[test]
    fn test_to_plain_date_with_year() {
        let month_day = PlainMonthDay::new_with_overflow(
            5,
            15,
            Calendar::default(),
            ArithmeticOverflow::Reject,
            None,
        )
        .unwrap();

        let partial_date = PartialDate::new().with_year(Some(2025));
        let plain_date = month_day.to_plain_date(Some(partial_date)).unwrap();
        assert_eq!(plain_date.iso_year(), 2025);
        assert_eq!(plain_date.iso_month(), 5);
        assert_eq!(plain_date.iso_day(), 15);
    }
}<|MERGE_RESOLUTION|>--- conflicted
+++ resolved
@@ -130,7 +130,12 @@
         self.calendar.month_code(&self.iso)
     }
 
-<<<<<<< HEAD
+    /// Returns the calendar day value of `PlainMonthDay`.
+    #[inline]
+    pub fn day(&self) -> u8 {
+        self.calendar.day(&self.iso)
+    }
+
     pub fn to_plain_date(&self, year: Option<PartialDate>) -> TemporalResult<PlainDate> {
         let year_value = match &year {
             Some(partial) => partial.year.ok_or_else(|| {
@@ -147,16 +152,6 @@
 
         self.calendar
             .date_from_partial(&partial_date, ArithmeticOverflow::Reject)
-=======
-    /// Returns the calendar day value of `PlainMonthDay`.
-    #[inline]
-    pub fn day(&self) -> u8 {
-        self.calendar.day(&self.iso)
-    }
-
-    pub fn to_plain_date(&self) -> TemporalResult<PlainDate> {
-        Err(TemporalError::general("Not yet implemented"))
->>>>>>> baa5b85d
     }
 
     pub fn to_ixdtf_string(&self, display_calendar: DisplayCalendar) -> String {
