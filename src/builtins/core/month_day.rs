--- conflicted
+++ resolved
@@ -223,11 +223,13 @@
         // 13. Set result to ISODateToFields(calendar, isoDate, month-day).
 
         let intermediate = Self::new_unchecked(iso, Calendar::new(parsed.calendar));
-        let partial = PartialDate::try_from_month_day(&intermediate)?;
+        let fields = CalendarFields::from_month_day(&intermediate);
         // 14. NOTE: The following operation is called with constrain regardless of the value of overflow, in
         // order for the calendar to store a canonical value in the [[Year]] field of the [[ISODate]] internal slot of the result.
         // 15. Set isoDate to ? CalendarMonthDayFromFields(calendar, result, constrain).
-        PlainMonthDay::from_partial(partial, Some(ArithmeticOverflow::Constrain))
+        intermediate
+            .calendar()
+            .month_day_from_fields(&fields, ArithmeticOverflow::Constrain)
     }
 
     /// Create a `PlainYearMonth` from a `PartialDate`
@@ -403,11 +405,7 @@
 #[cfg(test)]
 mod tests {
     use super::*;
-<<<<<<< HEAD
     use crate::Calendar;
-=======
-    use crate::builtins::core::PartialDate;
->>>>>>> 2f794478
     use tinystr::tinystr;
 
     #[test]
@@ -573,14 +571,14 @@
                 for day in [29, 30] {
                     let month_code = crate::builtins::calendar::month_to_month_code(month).unwrap();
 
-                    let partial = PartialDate {
+                    let calendar_fields = CalendarFields {
                         month_code: Some(month_code),
                         day: Some(day),
-                        calendar: calendar.clone(),
                         ..Default::default()
                     };
 
-                    let md = PlainMonthDay::from_partial(partial, Some(ArithmeticOverflow::Reject))
+                    let md = calendar
+                        .month_day_from_fields(&calendar_fields, ArithmeticOverflow::Reject)
                         .unwrap();
 
                     assert!(
@@ -644,16 +642,16 @@
         for (month_code, day, string, year) in TESTS {
             let md = PlainMonthDay::from_str(string).expect(string);
 
-            let partial = PartialDate {
+            let calendar_fields = CalendarFields {
                 month_code: Some(month_code.parse().unwrap()),
                 day: Some(*day),
-                calendar: md.calendar.clone(),
                 ..Default::default()
             };
 
-            let md_from_partial =
-                PlainMonthDay::from_partial(partial, Some(ArithmeticOverflow::Reject))
-                    .expect(string);
+            let md_from_partial = md
+                .calendar()
+                .month_day_from_fields(&calendar_fields, ArithmeticOverflow::Reject)
+                .expect(string);
 
             assert_eq!(
                 md,
