//! This module implements the Temporal `TimeZone` and components.

use alloc::string::{String, ToString};

use ixdtf::encoding::Utf8;
use ixdtf::{
    parsers::TimeZoneParser,
    records::{MinutePrecisionOffset, TimeZoneRecord, UtcOffsetRecord},
};
use num_traits::ToPrimitive;

<<<<<<< HEAD
=======
use crate::error::ErrorMessage;
>>>>>>> 99bf2317
use crate::parsers::{
    parse_allowed_timezone_formats, parse_identifier, FormattableOffset, FormattableTime, Precision,
};
use crate::provider::{CandidateEpochNanoseconds, TimeZoneProvider};
use crate::Sign;
use crate::{
    builtins::core::{duration::normalized::NormalizedTimeDuration, Instant},
    iso::{IsoDate, IsoDateTime, IsoTime},
    options::Disambiguation,
    unix_time::EpochNanoseconds,
    TemporalError, TemporalResult, TemporalUnwrap, ZonedDateTime,
};
<<<<<<< HEAD
use crate::{Calendar, DateDuration, Sign};
=======
>>>>>>> 99bf2317

const NS_IN_S: i64 = 1_000_000_000;
const NS_IN_MIN: i64 = 60_000_000_000;

/// A UTC time zone offset stored in nanoseconds
#[derive(Debug, Clone, Copy, PartialEq, Eq)]
pub struct UtcOffset(i64);

impl UtcOffset {
    pub(crate) fn from_ixdtf_minute_record(record: MinutePrecisionOffset) -> Self {
        // NOTE: ixdtf parser restricts minute/second to 0..=60
        let minutes = i16::from(record.hour) * 60 + record.minute as i16;
        let minutes = minutes * i16::from(record.sign as i8);
        Self::from_minutes(minutes)
    }
    pub(crate) fn from_ixdtf_record(record: UtcOffsetRecord) -> TemporalResult<Self> {
        let hours = i64::from(record.hour());
        let minutes = 60 * hours + i64::from(record.minute());
        let sign = record.sign() as i64;

        if let Some(second) = record.second() {
            let seconds = 60 * minutes + i64::from(second);

            let mut ns = seconds * NS_IN_S;

            if let Some(frac) = record.fraction() {
                ns += i64::from(
                    frac.to_nanoseconds().ok_or(
                        TemporalError::range()
                            .with_enum(ErrorMessage::FractionalTimeMoreThanNineDigits),
                    )?,
                );
            }

            Ok(Self(ns * sign))
        } else {
            Ok(Self(minutes * sign * NS_IN_MIN))
        }
    }

    pub fn from_utf8(source: &[u8]) -> TemporalResult<Self> {
        let record = TimeZoneParser::from_utf8(source)
            .parse_offset()
            .map_err(|e| TemporalError::range().with_message(e.to_string()))?;
        Self::from_ixdtf_record(record)
    }

    #[allow(clippy::inherent_to_string)]
    pub fn to_string(&self) -> String {
        let sign = if self.0 < 0 {
            Sign::Negative
        } else {
            Sign::Positive
        };
        let nanoseconds_total = self.0.abs();

        let nanosecond = u32::try_from(nanoseconds_total % NS_IN_S).unwrap_or(0);
        let seconds_left = nanoseconds_total / NS_IN_S;

        let second = u8::try_from(seconds_left % 60).unwrap_or(0);
        let minutes_left = seconds_left / 60;

        let minute = u8::try_from(minutes_left % 60).unwrap_or(0);
        let hour = u8::try_from(minutes_left / 60).unwrap_or(0);

        let precision = if nanosecond == 0 && second == 0 {
            Precision::Minute
        } else {
            Precision::Auto
        };
        let formattable_offset = FormattableOffset {
            sign,
            time: FormattableTime {
                hour,
                minute,
                second,
                nanosecond,
                precision,
                include_sep: true,
            },
        };
        formattable_offset.to_string()
    }

    pub fn from_minutes(minutes: i16) -> Self {
        Self(i64::from(minutes) * NS_IN_MIN)
    }

    pub fn minutes(&self) -> i16 {
        i16::try_from(self.0 / NS_IN_MIN).unwrap_or(0)
    }

    pub fn nanoseconds(&self) -> i64 {
        self.0
    }

    pub fn is_sub_minute(&self) -> bool {
        self.0 % NS_IN_MIN != 0
    }
}

impl core::str::FromStr for UtcOffset {
    type Err = TemporalError;
    fn from_str(s: &str) -> Result<Self, Self::Err> {
        Self::from_utf8(s.as_bytes())
    }
}

// TODO: Potentially migrate to Cow<'a, str>
// TODO: There may be an argument to have Offset minutes be a (Cow<'a, str>,, i16) to
// prevent allocations / writing, TBD
#[derive(Debug, Clone, PartialEq, Eq)]
pub enum TimeZone {
    IanaIdentifier(String),
    UtcOffset(UtcOffset),
}

impl TimeZone {
    // Create a `TimeZone` from an ixdtf `TimeZoneRecord`.
    #[inline]
    pub(crate) fn from_time_zone_record(
        record: TimeZoneRecord<Utf8>,
        provider: &impl TimeZoneProvider,
    ) -> TemporalResult<Self> {
        let timezone = match record {
            TimeZoneRecord::Name(name) => {
                TimeZone::IanaIdentifier(provider.normalize_identifier(name)?.into())
            }
            TimeZoneRecord::Offset(offset_record) => {
                let offset = UtcOffset::from_ixdtf_minute_record(offset_record);
                TimeZone::UtcOffset(offset)
            }
            // TimeZoneRecord is non_exhaustive, but all current branches are matching.
            _ => return Err(TemporalError::assert()),
        };

        Ok(timezone)
    }

    /// Parses a `TimeZone` from a provided `&str`.
    pub fn try_from_identifier_str_with_provider(
        identifier: &str,
        provider: &impl TimeZoneProvider,
    ) -> TemporalResult<Self> {
        parse_identifier(identifier).map(|tz| match tz {
            TimeZoneRecord::Name(name) => Ok(TimeZone::IanaIdentifier(
                provider.normalize_identifier(name)?.into(),
            )),
            TimeZoneRecord::Offset(minute_precision_offset) => Ok(TimeZone::UtcOffset(
                UtcOffset::from_ixdtf_minute_record(minute_precision_offset),
            )),
            _ => Err(TemporalError::range().with_message("Invalid TimeZone Identifier")),
        })?
    }

    #[cfg(feature = "compiled_data")]
    pub fn try_from_identifier_str(src: &str) -> TemporalResult<Self> {
        Self::try_from_identifier_str_with_provider(src, &*crate::builtins::TZ_PROVIDER)
    }
    /// Parse a `TimeZone` from a `&str`
    ///
    /// This is the equivalent to [`ParseTemporalTimeZoneString`](https://tc39.es/proposal-temporal/#sec-temporal-parsetemporaltimezonestring)
    pub fn try_from_str_with_provider(
        src: &str,
        provider: &impl TimeZoneProvider,
    ) -> TemporalResult<Self> {
        if let Ok(timezone) = Self::try_from_identifier_str_with_provider(src, provider) {
            return Ok(timezone);
        }
        parse_allowed_timezone_formats(src, provider)
            .ok_or_else(|| TemporalError::range().with_message("Not a valid time zone string"))
    }

    #[cfg(feature = "compiled_data")]
    pub fn try_from_str(src: &str) -> TemporalResult<Self> {
        Self::try_from_str_with_provider(src, &*crate::builtins::TZ_PROVIDER)
    }

    /// Returns the current `TimeZoneSlot`'s identifier.
    pub fn identifier(&self) -> String {
        match self {
            TimeZone::IanaIdentifier(s) => s.clone(),
            TimeZone::UtcOffset(offset) => offset.to_string(),
        }
    }

    /// Get the primary identifier for this timezone
    pub fn primary_identifier_with_provider(
        &self,
        provider: &impl TimeZoneProvider,
    ) -> TemporalResult<Self> {
        Ok(match self {
            TimeZone::IanaIdentifier(s) => {
                TimeZone::IanaIdentifier(provider.canonicalize_identifier(s.as_bytes())?.into())
            }
            TimeZone::UtcOffset(offset) => TimeZone::UtcOffset(*offset),
        })
    }

    /// Get the primary identifier for this timezone
    #[cfg(feature = "compiled_data")]
    pub fn primary_identifier(&self) -> TemporalResult<Self> {
        self.primary_identifier_with_provider(&*crate::builtins::TZ_PROVIDER)
    }

    // TimeZoneEquals, which compares primary identifiers
    pub(crate) fn time_zone_equals_with_provider(
        &self,
        other: &Self,
        provider: &impl TimeZoneProvider,
    ) -> TemporalResult<bool> {
        Ok(match (self, other) {
            (TimeZone::IanaIdentifier(one), TimeZone::IanaIdentifier(two)) => {
                let one = provider.canonicalize_identifier(one.as_bytes())?;
                let two = provider.canonicalize_identifier(two.as_bytes())?;
                one == two
            }
            (&TimeZone::UtcOffset(one), &TimeZone::UtcOffset(two)) => one == two,
            _ => false,
        })
    }
}

impl Default for TimeZone {
    fn default() -> Self {
        Self::IanaIdentifier("UTC".into())
    }
}

impl From<&ZonedDateTime> for TimeZone {
    fn from(value: &ZonedDateTime) -> Self {
        value.timezone().clone()
    }
}

impl TimeZone {
    pub(crate) fn get_iso_datetime_for(
        &self,
        instant: &Instant,
        provider: &impl TimeZoneProvider,
    ) -> TemporalResult<IsoDateTime> {
        // 1. Let offsetNanoseconds be GetOffsetNanosecondsFor(timeZone, epochNs).
        let nanos = self.get_offset_nanos_for(instant.as_i128(), provider)?;
        // 2. Let result be GetISOPartsFromEpoch(ℝ(epochNs)).
        // 3. Return BalanceISODateTime(result.[[ISODate]].[[Year]], result.[[ISODate]].[[Month]], result.[[ISODate]].[[Day]],
        // result.[[Time]].[[Hour]], result.[[Time]].[[Minute]], result.[[Time]].[[Second]], result.[[Time]].[[Millisecond]],
        // result.[[Time]].[[Microsecond]], result.[[Time]].[[Nanosecond]] + offsetNanoseconds).
        IsoDateTime::from_epoch_nanos(instant.epoch_nanoseconds(), nanos.to_i64().unwrap_or(0))
    }

    /// Get the offset for this current `TimeZoneSlot`.
    pub(crate) fn get_offset_nanos_for(
        &self,
        utc_epoch: i128,
        provider: &impl TimeZoneProvider,
    ) -> TemporalResult<i128> {
        // 1. Let parseResult be ! ParseTimeZoneIdentifier(timeZone).
        match self {
            // 2. If parseResult.[[OffsetMinutes]] is not empty, return parseResult.[[OffsetMinutes]] × (60 × 10**9).
            Self::UtcOffset(offset) => Ok(i128::from(offset.nanoseconds())),
            // 3. Return GetNamedTimeZoneOffsetNanoseconds(parseResult.[[Name]], epochNs).
            Self::IanaIdentifier(identifier) => provider
                .get_named_tz_offset_nanoseconds(identifier, utc_epoch)
                .map(|transition| i128::from(transition.offset.0) * 1_000_000_000),
        }
    }

    pub(crate) fn get_epoch_nanoseconds_for(
        &self,
        local_iso: IsoDateTime,
        disambiguation: Disambiguation,
        provider: &impl TimeZoneProvider,
    ) -> TemporalResult<EpochNanoseconds> {
        // 1. Let possibleEpochNs be ? GetPossibleEpochNanoseconds(timeZone, isoDateTime).
        let possible_nanos = self.get_possible_epoch_ns_for(local_iso, provider)?;
        // 2. Return ? DisambiguatePossibleEpochNanoseconds(possibleEpochNs, timeZone, isoDateTime, disambiguation).
        self.disambiguate_possible_epoch_nanos(possible_nanos, local_iso, disambiguation, provider)
    }

    /// Get the possible `Instant`s for this `TimeZoneSlot`.
    pub(crate) fn get_possible_epoch_ns_for(
        &self,
        local_iso: IsoDateTime,
        provider: &impl TimeZoneProvider,
    ) -> TemporalResult<CandidateEpochNanoseconds> {
        // 1.Let parseResult be ! ParseTimeZoneIdentifier(timeZone).
        let possible_nanoseconds = match self {
            // 2. If parseResult.[[OffsetMinutes]] is not empty, then
            Self::UtcOffset(offset) => {
                // This routine should not be hit with sub-minute offsets
                //
                // > ...takes arguments timeZone (an available time zone identifier)
                // >
                // > An available time zone identifier is either an available named time zone identifier or an
                // > offset time zone identifier.
                // >
                // > Offset time zone identifiers are compared using the number of minutes represented (not as a String),
                // > and are accepted as input in any the formats specified by UTCOffset[~SubMinutePrecision]
                debug_assert!(
                    !offset.is_sub_minute(),
                    "Called get_possible_epoch_ns_for on a sub-minute-precision offset"
                );
                // a. Let balanced be
                // BalanceISODateTime(isoDateTime.[[ISODate]].[[Year]],
                // isoDateTime.[[ISODate]].[[Month]],
                // isoDateTime.[[ISODate]].[[Day]],
                // isoDateTime.[[Time]].[[Hour]],
                // isoDateTime.[[Time]].[[Minute]] -
                // parseResult.[[OffsetMinutes]],
                // isoDateTime.[[Time]].[[Second]],
                // isoDateTime.[[Time]].[[Millisecond]],
                // isoDateTime.[[Time]].[[Microsecond]],
                // isoDateTime.[[Time]].[[Nanosecond]]).
                let balanced = IsoDateTime::balance(
                    local_iso.date.year,
                    local_iso.date.month.into(),
                    local_iso.date.day.into(),
                    local_iso.time.hour.into(),
                    (i16::from(local_iso.time.minute) - offset.minutes()).into(),
                    local_iso.time.second.into(),
                    local_iso.time.millisecond.into(),
                    local_iso.time.microsecond.into(),
                    local_iso.time.nanosecond.into(),
                );
                // b. Perform ? CheckISODaysRange(balanced.[[ISODate]]).
                balanced.date.is_valid_day_range()?;
                // c. Let epochNanoseconds be GetUTCEpochNanoseconds(balanced).
                let epoch_ns = balanced.as_nanoseconds();
                // d. Let possibleEpochNanoseconds be « epochNanoseconds ».
                CandidateEpochNanoseconds::One(epoch_ns)
            }
            // 3. Else,
            Self::IanaIdentifier(identifier) => {
                // a. Perform ? CheckISODaysRange(isoDateTime.[[ISODate]]).
                local_iso.date.is_valid_day_range()?;
                // b. Let possibleEpochNanoseconds be
                // GetNamedTimeZoneEpochNanoseconds(parseResult.[[Name]],
                // isoDateTime).
                provider.get_named_tz_epoch_nanoseconds(identifier, local_iso)?
            }
        };
        // 4. For each value epochNanoseconds in possibleEpochNanoseconds, do
        // a . If IsValidEpochNanoseconds(epochNanoseconds) is false, throw a RangeError exception.
        for ns in possible_nanoseconds.as_slice() {
            ns.check_validity()?;
        }
        // 5. Return possibleEpochNanoseconds.
        Ok(possible_nanoseconds)
    }
}

impl TimeZone {
    // TODO: This can be optimized by just not using a vec.
    pub(crate) fn disambiguate_possible_epoch_nanos(
        &self,
        nanos: CandidateEpochNanoseconds,
        iso: IsoDateTime,
        disambiguation: Disambiguation,
        provider: &impl TimeZoneProvider,
    ) -> TemporalResult<EpochNanoseconds> {
        // 1. Let n be possibleEpochNs's length.
        let valid_bounds = match nanos {
            // 2. If n = 1, then
            CandidateEpochNanoseconds::One(ns) => {
                // a. Return possibleEpochNs[0].
                return Ok(ns);
            }
            // 3. If n ≠ 0, then
            CandidateEpochNanoseconds::Two([one, two]) => {
                match disambiguation {
                    // a. If disambiguation is earlier or compatible, then
                    // i. Return possibleEpochNs[0].
                    Disambiguation::Compatible | Disambiguation::Earlier => return Ok(one),
                    // b. If disambiguation is later, then
                    // i. Return possibleEpochNs[n - 1].
                    Disambiguation::Later => return Ok(two),
                    // c. Assert: disambiguation is reject.
                    // d. Throw a RangeError exception.
                    Disambiguation::Reject => {
                        return Err(
                            TemporalError::range().with_message("Rejecting ambiguous time zones.")
                        )
                    }
                }
            }
            CandidateEpochNanoseconds::Zero(vb) => vb,
        };

        // 4. Assert: n = 0.
        // 5. If disambiguation is reject, then
        if disambiguation == Disambiguation::Reject {
            // a. Throw a RangeError exception.
            return Err(TemporalError::range().with_message("Rejecting ambiguous time zones."));
        }

        // Instead of calculating the latest/earliest possible ISO datetime record,
        // the GapEntryOffsets from CandidateEpochNanoseconds::Zero already has
        // the offsets before and after the gap transition. We can use that directly,
        // instead of doing a bunch of additional work.
        //
        // 6. Let before be the latest possible ISO Date-Time Record for
        //    which CompareISODateTime(before, isoDateTime) = -1 and !
        //    GetPossibleEpochNanoseconds(timeZone, before) is not
        //    empty.
        // 7. Let after be the earliest possible ISO Date-Time Record
        //    for which CompareISODateTime(after, isoDateTime) = 1 and !
        // 8. Let beforePossible be !
        //    GetPossibleEpochNanoseconds(timeZone, before).
        // 9. Assert: beforePossible's length is 1.
        // 10. Let afterPossible be !
        //     GetPossibleEpochNanoseconds(timeZone, after).
        // 11. Assert: afterPossible's length is 1.

        // 12. Let offsetBefore be GetOffsetNanosecondsFor(timeZone,
        //     beforePossible[0]).
        let offset_before = valid_bounds.offset_before;
        // 13. Let offsetAfter be GetOffsetNanosecondsFor(timeZone,
        //     afterPossible[0]).
        let offset_after = valid_bounds.offset_after;
        // 14. Let nanoseconds be offsetAfter - offsetBefore.
        let seconds = offset_after.0 - offset_before.0;
        let nanoseconds = seconds as i128 * 1_000_000_000;
        // 15. Assert: abs(nanoseconds) ≤ nsPerDay.
        // 16. If disambiguation is earlier, then
        if disambiguation == Disambiguation::Earlier {
            // a. Let timeDuration be TimeDurationFromComponents(0, 0, 0, 0, 0, -nanoseconds).
            let time_duration = NormalizedTimeDuration(-nanoseconds);
            // b. Let earlierTime be AddTime(isoDateTime.[[Time]], timeDuration).
            let earlier_time = iso.time.add(time_duration);
            // c. Let earlierDate be BalanceISODate(isoDateTime.[[ISODate]].[[Year]],
            // isoDateTime.[[ISODate]].[[Month]],
            // isoDateTime.[[ISODate]].[[Day]] + earlierTime.[[Days]]).
            let earlier_date = IsoDate::try_balance(
                iso.date.year,
                iso.date.month.into(),
                i64::from(iso.date.day) + earlier_time.0,
            )?;

            // d. Let earlierDateTime be
            // CombineISODateAndTimeRecord(earlierDate, earlierTime).
            let earlier = IsoDateTime::new_unchecked(earlier_date, earlier_time.1);
            // e. Set possibleEpochNs to ? GetPossibleEpochNanoseconds(timeZone, earlierDateTime).
            let possible = self.get_possible_epoch_ns_for(earlier, provider)?;
            // f. Assert: possibleEpochNs is not empty.
            // g. Return possibleEpochNs[0].
            return possible.first().temporal_unwrap();
        }
        // 17. Assert: disambiguation is compatible or later.
        // 18. Let timeDuration be TimeDurationFromComponents(0, 0, 0, 0, 0, nanoseconds).
        let time_duration = NormalizedTimeDuration(nanoseconds);
        // 19. Let laterTime be AddTime(isoDateTime.[[Time]], timeDuration).
        let later_time = iso.time.add(time_duration);
        // 20. Let laterDate be BalanceISODate(isoDateTime.[[ISODate]].[[Year]],
        // isoDateTime.[[ISODate]].[[Month]], isoDateTime.[[ISODate]].[[Day]] + laterTime.[[Days]]).
        let later_date = IsoDate::try_balance(
            iso.date.year,
            iso.date.month.into(),
            i64::from(iso.date.day) + later_time.0,
        )?;
        // 21. Let laterDateTime be CombineISODateAndTimeRecord(laterDate, laterTime).
        let later = IsoDateTime::new_unchecked(later_date, later_time.1);
        // 22. Set possibleEpochNs to ? GetPossibleEpochNanoseconds(timeZone, laterDateTime).
        let possible = self.get_possible_epoch_ns_for(later, provider)?;
        // 23. Set n to possibleEpochNs's length.
        // 24. Assert: n ≠ 0.
        // 25. Return possibleEpochNs[n - 1].
        possible.last().temporal_unwrap()
    }

    pub(crate) fn get_start_of_day(
        &self,
        iso_date: &IsoDate,
        provider: &impl TimeZoneProvider,
    ) -> TemporalResult<EpochNanoseconds> {
        // 1. Let isoDateTime be CombineISODateAndTimeRecord(isoDate, MidnightTimeRecord()).
        let iso = IsoDateTime::new_unchecked(*iso_date, IsoTime::default());
        // 2. Let possibleEpochNs be ? GetPossibleEpochNanoseconds(timeZone, isoDateTime).
        let possible_nanos = self.get_possible_epoch_ns_for(iso, provider)?;
        // 3. If possibleEpochNs is not empty, return possibleEpochNs[0].
        let gap = match possible_nanos {
            CandidateEpochNanoseconds::One(first) | CandidateEpochNanoseconds::Two([first, _]) => {
                return Ok(first)
            }
            CandidateEpochNanoseconds::Zero(gap) => gap,
        };
        // 5. Let possibleEpochNsAfter be GetNamedTimeZoneEpochNanoseconds(timeZone, isoDateTimeAfter), where
        // isoDateTimeAfter is the ISO Date-Time Record for which ! DifferenceISODateTime(isoDateTime,
        // isoDateTimeAfter, "iso8601", hour).[[Time]] is the smallest possible value > 0 for which
        // possibleEpochNsAfter is not empty (i.e., isoDateTimeAfter represents the first local time
        // after the transition).

        // For a gap entry, possibleEpochNsAfter will just be the transition time. We don't
        // actually need to calculate an isoDateTimeAfter and do all that rigmarole; we already
        // know the transition time.

        // 6. Assert: possibleEpochNsAfter's length = 1.
        // 7. Return possibleEpochNsAfter[0].

        Ok(gap.transition_epoch)
    }
}

#[cfg(test)]
mod tests {
    #[cfg(feature = "compiled_data")]
    use super::TimeZone;

    #[test]
    #[cfg(feature = "compiled_data")]
    fn from_and_to_string() {
        let src = "+09:30";
        let tz = TimeZone::try_from_identifier_str(src).unwrap();
        assert_eq!(tz.identifier(), src);

        let src = "-09:30";
        let tz = TimeZone::try_from_identifier_str(src).unwrap();
        assert_eq!(tz.identifier(), src);

        let src = "-12:30";
        let tz = TimeZone::try_from_identifier_str(src).unwrap();
        assert_eq!(tz.identifier(), src);

        let src = "America/New_York";
        let tz = TimeZone::try_from_identifier_str(src).unwrap();
        assert_eq!(tz.identifier(), src);
    }

    #[test]
    #[cfg(feature = "compiled_data")]
    fn canonicalize_equals() {
        let calcutta = TimeZone::try_from_identifier_str("Asia/Calcutta").unwrap();
        let kolkata = TimeZone::try_from_identifier_str("Asia/Kolkata").unwrap();
        assert!(calcutta
            .time_zone_equals_with_provider(&kolkata, &*crate::builtins::TZ_PROVIDER)
            .unwrap());
    }
}<|MERGE_RESOLUTION|>--- conflicted
+++ resolved
@@ -9,10 +9,7 @@
 };
 use num_traits::ToPrimitive;
 
-<<<<<<< HEAD
-=======
 use crate::error::ErrorMessage;
->>>>>>> 99bf2317
 use crate::parsers::{
     parse_allowed_timezone_formats, parse_identifier, FormattableOffset, FormattableTime, Precision,
 };
@@ -25,10 +22,7 @@
     unix_time::EpochNanoseconds,
     TemporalError, TemporalResult, TemporalUnwrap, ZonedDateTime,
 };
-<<<<<<< HEAD
-use crate::{Calendar, DateDuration, Sign};
-=======
->>>>>>> 99bf2317
+// use crate::{Calendar, DateDuration, Sign};
 
 const NS_IN_S: i64 = 1_000_000_000;
 const NS_IN_MIN: i64 = 60_000_000_000;
