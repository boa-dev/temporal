--- conflicted
+++ resolved
@@ -313,32 +313,7 @@
         }
     }
 
-<<<<<<< HEAD
-    // #[inline]
-=======
-    pub(crate) fn try_new_from_durations(
-        date: DateDuration,
-        time: TimeDuration,
-    ) -> TemporalResult<Self> {
-        if !is_valid_duration(
-            date.years,
-            date.months,
-            date.weeks,
-            date.days,
-            time.hours,
-            time.minutes,
-            time.seconds,
-            time.milliseconds,
-            time.microseconds,
-            time.nanoseconds,
-        ) {
-            return Err(TemporalError::range().with_message("Duration was not valid."));
-        }
-        Ok(Self::new_unchecked(date, time))
-    }
-
-    #[inline]
->>>>>>> 99bf2317
+    #[inline]
     pub(crate) fn from_normalized(
         duration_record: NormalizedDurationRecord,
         largest_unit: Unit,
@@ -347,13 +322,14 @@
             duration_record.normalized_time_duration(),
             largest_unit,
         )?;
-        let sign = duration_record.sign()?;
+        let sign = duration_record.sign();
         let mut duration = Self::new(
-            i64::from(duration_record.date().years),
-            i64::from(duration_record.date().months),
-            i64::from(duration_record.date().weeks),
-            i64::try_from(duration_record.date().days)
-                .or(Err(TemporalError::range()))?
+            duration_record.date().years,
+            duration_record.date().months,
+            duration_record.date().weeks,
+            duration_record
+                .date()
+                .days
                 .checked_add(overflow_day)
                 .ok_or(TemporalError::range())?,
             i64::try_from(time.hours).or(Err(TemporalError::range()))?,
@@ -568,13 +544,6 @@
         ]
     }
 
-    /// Returns whether `Duration`'s `DateDuration` is empty.
-    #[inline]
-    #[must_use]
-    pub(crate) fn is_time_duration(&self) -> bool {
-        self.date().fields().iter().all(|x| x == &0)
-    }
-
     /// Returns the `Unit` corresponding to the largest non-zero field.
     #[inline]
     pub(crate) fn default_largest_unit(&self) -> Unit {
@@ -584,6 +553,29 @@
             .find(|x| x.1 != &0)
             .map(|x| Unit::from(10 - x.0))
             .unwrap_or(Unit::Nanosecond)
+    }
+
+    // 7.5.5 ToInternalDurationRecord ( duration )
+    pub(crate) fn to_internal_duration_record(self) -> NormalizedDurationRecord {
+        // 1. Let dateDuration be ! CreateDateDurationRecord(duration.[[Years]], duration.[[Months]], duration.[[Weeks]], duration.[[Days]]).
+        let date_duration = DateDuration::new_unchecked(
+            self.sign(),
+            self.years(),
+            self.months(),
+            self.weeks(),
+            self.days(),
+        );
+        // 2. Let timeDuration be TimeDurationFromComponents(duration.[[Hours]], duration.[[Minutes]], duration.[[Seconds]], duration.[[Milliseconds]], duration.[[Microseconds]], duration.[[Nanoseconds]]).
+        let time_duration = NormalizedTimeDuration::from_components(
+            self.hours(),
+            self.minutes(),
+            self.seconds(),
+            self.milliseconds(),
+            self.microseconds(),
+            self.nanoseconds(),
+        );
+        // 3. Return CombineDateAndTimeDuration(dateDuration, timeDuration).
+        NormalizedDurationRecord::combine(date_duration, time_duration)
     }
 
     /// Equivalent of [`7.5.7 ToDateDurationRecordWithoutTime ( duration )`][spec]
@@ -633,53 +625,50 @@
         ) {
             return Err(TemporalError::range().with_message("Duration was not valid."));
         }
-        Ok(Duration {
-            sign: duration_sign(&[
-                years,
-                months,
-                weeks,
-                days,
-                hours,
-                minutes,
-                seconds,
-                milliseconds,
-                microseconds as i64,
-                nanoseconds as i64,
-            ]),
-            years: u32::try_from(years.abs()).or(Err(TemporalError::range()))?,
-            months: u32::try_from(months.abs()).or(Err(TemporalError::range()))?,
-            weeks: u32::try_from(weeks.abs()).or(Err(TemporalError::range()))?,
-            days: days.abs().as_(),
-            hours: hours.abs().as_(),
-            minutes: minutes.abs().as_(),
-            seconds: seconds.abs().as_(),
-            milliseconds: u64::try_from(milliseconds.abs()).or(Err(TemporalError::range()))?,
-            microseconds: microseconds.abs().as_(),
-            nanoseconds: nanoseconds.abs().as_(),
-        })
-    }
-
+        let sign = duration_sign(&[
+            years,
+            months,
+            weeks,
+            days,
+            hours,
+            minutes,
+            seconds,
+            milliseconds,
+            microseconds as i64,
+            nanoseconds as i64,
+        ]);
+        Ok(Duration::new_unchecked(
+            sign,
+            u32::try_from(years.abs()).or(Err(TemporalError::range()))?,
+            u32::try_from(months.abs()).or(Err(TemporalError::range()))?,
+            u32::try_from(weeks.abs()).or(Err(TemporalError::range()))?,
+            days.abs().as_(),
+            hours.abs().as_(),
+            minutes.abs().as_(),
+            seconds.abs().as_(),
+            u64::try_from(milliseconds.abs()).or(Err(TemporalError::range()))?,
+            microseconds.abs().as_(),
+            nanoseconds.abs().as_(),
+        ))
+    }
+
+    // TODO: Double check i64 on milliseconds
     /// Creates a `Duration` from a provided a day and a `Duration`.
     ///
-<<<<<<< HEAD
     /// Note: `Duration` records can store a day value to deal with overflow.
-    pub fn from_day_and_time(day: i64, time: &Duration) -> TemporalResult<Self> {
-        Ok(Self {
-            sign: time.sign(),
-            days: day.try_into().or(Err(TemporalError::range()))?,
-            hours: time.hours,
-            minutes: time.minutes,
-            seconds: time.seconds,
-            milliseconds: time.milliseconds,
-            microseconds: time.microseconds,
-            nanoseconds: time.nanoseconds,
-            ..Default::default()
-        })
-=======
-    /// Note: `TimeDuration` records can store a day value to deal with overflow.
-    pub(crate) fn try_from_day_and_time(day: i64, time: &TimeDuration) -> TemporalResult<Self> {
-        Self::try_new_from_durations(DateDuration::new_unchecked(0, 0, 0, day), *time)
->>>>>>> 99bf2317
+    pub fn try_from_day_and_time(days: i64, time: &Duration) -> TemporalResult<Self> {
+        Duration::new(
+            0,
+            0,
+            0,
+            days,
+            time.hours(),
+            time.minutes(),
+            time.seconds(),
+            time.milliseconds(),
+            time.microseconds(),
+            time.nanoseconds(),
+        )
     }
 
     /// Creates a `Duration` from a provided `PartialDuration`.
@@ -845,7 +834,9 @@
         let largest_unit_1 = self.default_largest_unit();
         let largest_unit_2 = other.default_largest_unit();
         // 10. Let duration1 be ToInternalDurationRecord(one).
+        let duration_one = self.to_internal_duration_record();
         // 11. Let duration2 be ToInternalDurationRecord(two).
+        let duration_two = other.to_internal_duration_record();
         // 12. If zonedRelativeTo is not undefined, and either UnitCategory(largestUnit1) or UnitCategory(largestUnit2) is date, then
         if let Some(RelativeTo::ZonedDateTime(zdt)) = relative_to.as_ref() {
             if largest_unit_1.is_date_unit() || largest_unit_2.is_date_unit() {
@@ -853,8 +844,10 @@
                 // b. Let calendar be zonedRelativeTo.[[Calendar]].
                 // c. Let after1 be ? AddZonedDateTime(zonedRelativeTo.[[EpochNanoseconds]], timeZone, calendar, duration1, constrain).
                 // d. Let after2 be ? AddZonedDateTime(zonedRelativeTo.[[EpochNanoseconds]], timeZone, calendar, duration2, constrain).
-                let after1 = zdt.add_as_instant(self, ArithmeticOverflow::Constrain, provider)?;
-                let after2 = zdt.add_as_instant(other, ArithmeticOverflow::Constrain, provider)?;
+                let after1 =
+                    zdt.add_zoned_date_time(duration_one, ArithmeticOverflow::Constrain, provider)?;
+                let after2 =
+                    zdt.add_zoned_date_time(duration_two, ArithmeticOverflow::Constrain, provider)?;
                 // e. If after1 > after2, return 1𝔽.
                 // f. If after1 < after2, return -1𝔽.
                 // g. Return +0𝔽.
@@ -1059,11 +1052,7 @@
 
         // 32. Return ! CreateTemporalDuration(0, 0, 0, result.[[Days]], result.[[Hours]], result.[[Minutes]],
         // result.[[Seconds]], result.[[Milliseconds]], result.[[Microseconds]], result.[[Nanoseconds]]).
-<<<<<<< HEAD
-        Duration::from_day_and_time(result_days, &result_time)
-=======
         Duration::try_from_day_and_time(result_days, &result_time)
->>>>>>> 99bf2317
     }
 
     /// Returns the result of subtracting a `Duration` from the current `Duration`
@@ -1180,6 +1169,7 @@
             // 26. If zonedRelativeTo is not undefined, then
             Some(RelativeTo::ZonedDateTime(zoned_relative_to)) => {
                 // a. Let internalDuration be ToInternalDurationRecord(duration).
+                let internal_duration = self.to_internal_duration_record();
 
                 // b. Let timeZone be zonedRelativeTo.[[TimeZone]].
                 let time_zone = zoned_relative_to.timezone().clone();
@@ -1191,8 +1181,8 @@
                 // let relative_epoch_ns = zoned_relative_to.epoch_nanoseconds();
 
                 // e. Let targetEpochNs be ? AddZonedDateTime(relativeEpochNs, timeZone, calendar, internalDuration, constrain).
-                let target_epoch_ns = zoned_relative_to.add_as_instant(
-                    self,
+                let target_epoch_ns = zoned_relative_to.add_zoned_date_time(
+                    internal_duration,
                     ArithmeticOverflow::Constrain,
                     provider,
                 )?;
@@ -1319,12 +1309,16 @@
             // 11. If zonedRelativeTo is not undefined, then
             Some(RelativeTo::ZonedDateTime(zoned_datetime)) => {
                 // a. Let internalDuration be ToInternalDurationRecord(duration).
+                let internal_duration = self.to_internal_duration_record();
                 // b. Let timeZone be zonedRelativeTo.[[TimeZone]].
                 // c. Let calendar be zonedRelativeTo.[[Calendar]].
                 // d. Let relativeEpochNs be zonedRelativeTo.[[EpochNanoseconds]].
                 // e. Let targetEpochNs be ? AddZonedDateTime(relativeEpochNs, timeZone, calendar, internalDuration, constrain).
-                let target_epcoh_ns =
-                    zoned_datetime.add_as_instant(self, ArithmeticOverflow::Constrain, provider)?;
+                let target_epcoh_ns = zoned_datetime.add_zoned_date_time(
+                    internal_duration,
+                    ArithmeticOverflow::Constrain,
+                    provider,
+                )?;
                 // f. Let total be ? DifferenceZonedDateTimeWithTotal(relativeEpochNs, targetEpochNs, timeZone, calendar, unit).
                 let total = zoned_datetime.diff_with_total(
                     &ZonedDateTime::new_unchecked(
@@ -1608,12 +1602,16 @@
 
 impl From<DateDuration> for Duration {
     fn from(value: DateDuration) -> Self {
+        // TODO: this needs to be tested or handled in a different way
         Self {
             sign: value.sign,
-            years: value.years,
-            months: value.months,
-            weeks: value.weeks,
-            days: value.days,
+            years: value.years.unsigned_abs() as u32,
+            months: value.months.unsigned_abs() as u32,
+            weeks: value.weeks.unsigned_abs() as u32,
+            days: value
+                .days
+                .try_into()
+                .expect("DateDuration days must be in a valid range"),
             ..Default::default()
         }
     }
@@ -1625,120 +1623,6 @@
     type Err = TemporalError;
 
     fn from_str(s: &str) -> Result<Self, Self::Err> {
-<<<<<<< HEAD
-        let parse_record = IsoDurationParser::from_str(s)
-            .parse()
-            .map_err(|e| TemporalError::range().with_message(format!("{e}")))?;
-
-        let (hours, minutes, seconds, millis, micros, nanos) = match parse_record.time {
-            Some(TimeDurationRecord::Hours { hours, fraction }) => {
-                let unadjusted_fraction =
-                    fraction.and_then(|x| x.to_nanoseconds()).unwrap_or(0) as u64;
-                let fractional_hours_ns = unadjusted_fraction * 3600;
-                let minutes = fractional_hours_ns.div_euclid(60 * 1_000_000_000);
-                let fractional_minutes_ns = fractional_hours_ns.rem_euclid(60 * 1_000_000_000);
-
-                let seconds = fractional_minutes_ns.div_euclid(1_000_000_000);
-                let fractional_seconds = fractional_minutes_ns.rem_euclid(1_000_000_000);
-
-                let milliseconds = fractional_seconds.div_euclid(1_000_000);
-                let rem = fractional_seconds.rem_euclid(1_000_000);
-
-                let microseconds = rem.div_euclid(1_000);
-                let nanoseconds = rem.rem_euclid(1_000);
-
-                (
-                    hours,
-                    minutes,
-                    seconds,
-                    milliseconds,
-                    microseconds,
-                    nanoseconds,
-                )
-            }
-            // Minutes variant is defined as { hours: u32, minutes: u32, fraction: u64 }
-            Some(TimeDurationRecord::Minutes {
-                hours,
-                minutes,
-                fraction,
-            }) => {
-                let unadjusted_fraction =
-                    fraction.and_then(|x| x.to_nanoseconds()).unwrap_or(0) as u64;
-                let fractional_minutes_ns = unadjusted_fraction * 60;
-                let seconds = fractional_minutes_ns.div_euclid(1_000_000_000);
-                let fractional_seconds = fractional_minutes_ns.rem_euclid(1_000_000_000);
-
-                let milliseconds = fractional_seconds.div_euclid(1_000_000);
-                let rem = fractional_seconds.rem_euclid(1_000_000);
-
-                let microseconds = rem.div_euclid(1_000);
-                let nanoseconds = rem.rem_euclid(1_000);
-
-                (
-                    hours,
-                    minutes,
-                    seconds,
-                    milliseconds,
-                    microseconds,
-                    nanoseconds,
-                )
-            }
-            // Seconds variant is defined as { hours: u32, minutes: u32, seconds: u32, fraction: u32 }
-            Some(TimeDurationRecord::Seconds {
-                hours,
-                minutes,
-                seconds,
-                fraction,
-            }) => {
-                let ns = fraction.and_then(|x| x.to_nanoseconds()).unwrap_or(0);
-                let milliseconds = ns.div_euclid(1_000_000);
-                let rem = ns.rem_euclid(1_000_000);
-
-                let microseconds = rem.div_euclid(1_000);
-                let nanoseconds = rem.rem_euclid(1_000);
-
-                (
-                    hours,
-                    minutes,
-                    seconds,
-                    milliseconds as u64,
-                    microseconds as u64,
-                    nanoseconds as u64,
-                )
-            }
-            None => (0, 0, 0, 0, 0, 0),
-        };
-
-        let (years, months, weeks, days) = if let Some(date) = parse_record.date {
-            (date.years, date.months, date.weeks, date.days)
-        } else {
-            (0, 0, 0, 0)
-        };
-
-        let sign = if parse_record.sign == ixdtf::records::Sign::Negative {
-            Sign::Negative
-        } else {
-            Sign::Positive
-        };
-
-        let mut duration = Self::new(
-            years as i64,
-            months as i64,
-            weeks as i64,
-            days as i64,
-            hours as i64,
-            minutes as i64,
-            seconds as i64,
-            millis as i64,
-            micros as i128,
-            nanos as i128,
-        )?;
-        if sign == Sign::Negative {
-            duration = duration.negated();
-        }
-        Ok(duration)
-=======
         Self::from_utf8(s.as_bytes())
->>>>>>> 99bf2317
     }
 }