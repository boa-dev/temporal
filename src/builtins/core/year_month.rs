//! This module implements `YearMonth` and any directly related algorithms.

use alloc::{format, string::String};
use core::{cmp::Ordering, str::FromStr};

use tinystr::TinyAsciiStr;

use crate::{
    iso::{year_month_within_limits, IsoDate, IsoDateTime, IsoTime},
    options::{
        ArithmeticOverflow, DifferenceOperation, DifferenceSettings, DisplayCalendar,
        ResolvedRoundingOptions, RoundingIncrement, Unit, UnitGroup,
    },
    parsers::{FormattableCalendar, FormattableDate, FormattableYearMonth},
    provider::NeverProvider,
    utils::pad_iso_year,
    Calendar, MonthCode, TemporalError, TemporalResult, TemporalUnwrap, TimeZone,
};
use icu_calendar::AnyCalendarKind;

use super::{
    calendar::month_to_month_code, duration::normalized::NormalizedDurationRecord, Duration,
    PartialDate, PlainDate, PlainDateTime,
};
use writeable::Writeable;

<<<<<<< HEAD
/// The native Rust implementation of `Temporal.PlainYearMonth`.
///
/// Represents a specific month within a specific year, such as "January 2024"
/// or "December 2023", without a specific day component.
///
/// Useful for representing time periods at month granularity, such as billing
/// periods, reporting intervals, or any scenario where you need to work with
/// entire months rather than specific dates.
///
/// ## Examples
///
/// ### Creating a PlainYearMonth
///
/// ```rust
/// use temporal_rs::{PlainYearMonth, Calendar};
///
/// // Create with ISO 8601 calendar
/// let ym = PlainYearMonth::try_new_iso(2024, 3, None).unwrap();
/// assert_eq!(ym.year(), 2024);
/// assert_eq!(ym.month(), 3);
/// assert_eq!(ym.calendar().identifier(), "iso8601");
///
/// // Create with explicit calendar and reference day
/// let ym = PlainYearMonth::try_new(2024, 3, Some(15), Calendar::default()).unwrap();
/// assert_eq!(ym.year(), 2024);
/// assert_eq!(ym.month(), 3);
/// // Reference day helps with calendar calculations but doesn't affect the YearMonth itself
/// ```
///
/// ### Parsing ISO 8601 year-month strings
///
/// ```rust
/// use temporal_rs::PlainYearMonth;
/// use core::str::FromStr;
///
/// // Parse year-month strings
/// let ym = PlainYearMonth::from_str("2024-03").unwrap();
/// assert_eq!(ym.year(), 2024);
/// assert_eq!(ym.month(), 3);
///
/// // Also accepts full date strings (day is ignored for YearMonth semantics)
/// let ym2 = PlainYearMonth::from_str("2024-03-15").unwrap();
/// assert_eq!(ym2.year(), 2024);
/// assert_eq!(ym2.month(), 3);
/// assert_eq!(ym, ym2); // equivalent
/// ```
///
/// ### YearMonth arithmetic
///
/// ```rust
/// use temporal_rs::{PlainYearMonth, Duration, options::DifferenceSettings};
/// use core::str::FromStr;
///
/// let ym = PlainYearMonth::from_str("2024-01").unwrap();
///
/// // Add duration (only years and months are meaningful)
/// let later = ym.add(&Duration::from_str("P1Y3M").unwrap(), Default::default()).unwrap();
/// assert_eq!(later.year(), 2025);
/// assert_eq!(later.month(), 4);
///
/// // Calculate difference between year-months
/// let earlier = PlainYearMonth::from_str("2023-10").unwrap();
/// let duration = earlier.until(&ym, Default::default()).unwrap();
/// assert_eq!(duration.months(), 3); // October to January = 3 months
/// ```
///
/// ### Working with partial fields
///
/// ```rust
/// use temporal_rs::{PlainYearMonth, partial::PartialDate};
/// use core::str::FromStr;
///
/// let ym = PlainYearMonth::from_str("2024-01").unwrap();
///
/// // Change only the year
/// let partial = PartialDate::new().with_year(Some(2025));
/// let modified = ym.with(partial, None).unwrap();
/// assert_eq!(modified.year(), 2025);
/// assert_eq!(modified.month(), 1); // unchanged
///
/// // Change only the month
/// let partial = PartialDate::new().with_month(Some(6));
/// let modified = ym.with(partial, None).unwrap();
/// assert_eq!(modified.year(), 2024); // unchanged
/// assert_eq!(modified.month(), 6);
/// ```
///
/// ### Converting to PlainDate
///
/// ```rust
/// use temporal_rs::{PlainYearMonth, partial::PartialDate};
/// use core::str::FromStr;
///
/// let ym = PlainYearMonth::from_str("2024-03").unwrap();
///
/// // Convert to a specific date by providing a day
/// let day_partial = PartialDate::new().with_day(Some(15));
/// let date = ym.to_plain_date(Some(day_partial)).unwrap();
/// assert_eq!(date.year(), 2024);
/// assert_eq!(date.month(), 3);
/// assert_eq!(date.day(), 15);
/// ```
///
/// ### Calendar properties
///
/// ```rust
/// use temporal_rs::PlainYearMonth;
/// use core::str::FromStr;
///
/// let ym = PlainYearMonth::from_str("2024-02").unwrap(); // February 2024
///
/// // Get calendar-specific properties
/// assert_eq!(ym.days_in_month(), 29); // 2024 is a leap year
/// assert_eq!(ym.days_in_year(), 366); // leap year has 366 days
/// assert_eq!(ym.months_in_year(), 12); // ISO calendar has 12 months
/// assert!(ym.in_leap_year()); // 2024 is indeed a leap year
/// ```
///
/// ## Reference
///
/// For more information, see the [MDN documentation][mdn-plainyearmonth].
///
/// [mdn-plainyearmonth]: https://developer.mozilla.org/en-US/docs/Web/JavaScript/Reference/Global_Objects/Temporal/PlainYearMonth
=======
/// A partial PlainYearMonth record
#[derive(Debug, Default, Clone, PartialEq)]
pub struct PartialYearMonth {
    /// A potentially set `year` field.
    pub year: Option<i32>,
    /// A potentially set `month` field.
    pub month: Option<u8>,
    /// A potentially set `month_code` field.
    pub month_code: Option<MonthCode>,
    /// A potentially set `era` field.
    pub era: Option<TinyAsciiStr<19>>,
    /// A potentially set `era_year` field.
    pub era_year: Option<i32>,
    /// The calendar field
    pub calendar: Calendar,
}

impl PartialYearMonth {
    pub(crate) fn try_from_year_month(year_month: &PlainYearMonth) -> TemporalResult<Self> {
        let (year, era, era_year) = if year_month.era().is_some() {
            (
                None,
                year_month
                    .era()
                    .map(|t| TinyAsciiStr::<19>::try_from_utf8(t.as_bytes()))
                    .transpose()
                    .map_err(|e| TemporalError::general(format!("{e}")))?,
                year_month.era_year(),
            )
        } else {
            (Some(year_month.year()), None, None)
        };
        Ok(Self {
            year,
            month: Some(year_month.month()),
            month_code: Some(year_month.month_code()),
            era,
            era_year,
            calendar: year_month.calendar().clone(),
        })
    }

    crate::impl_with_fallback_method!(with_fallback_year_month, () PlainYearMonth);
}

impl From<&PartialYearMonth> for PartialDate {
    fn from(value: &PartialYearMonth) -> Self {
        Self {
            year: value.year,
            month: value.month,
            month_code: value.month_code,
            day: None,
            era: value.era,
            era_year: value.era_year,
            calendar: value.calendar.clone(),
        }
    }
}

impl From<&PartialDate> for PartialYearMonth {
    fn from(value: &PartialDate) -> Self {
        Self {
            year: value.year,
            month: value.month,
            month_code: value.month_code,
            era: value.era,
            era_year: value.era_year,
            calendar: value.calendar.clone(),
        }
    }
}

/// Convenience methods for building a `PartialYearMonth`
impl PartialYearMonth {
    pub const fn new() -> Self {
        Self {
            year: None,
            month: None,
            month_code: None,
            era: None,
            era_year: None,
            calendar: Calendar::new(AnyCalendarKind::Iso),
        }
    }

    pub const fn with_era(mut self, era: Option<TinyAsciiStr<19>>) -> Self {
        self.era = era;
        self
    }

    pub const fn with_era_year(mut self, era_year: Option<i32>) -> Self {
        self.era_year = era_year;
        self
    }

    pub const fn with_year(mut self, year: Option<i32>) -> Self {
        self.year = year;
        self
    }

    pub const fn with_month(mut self, month: Option<u8>) -> Self {
        self.month = month;
        self
    }

    pub const fn with_month_code(mut self, month_code: Option<MonthCode>) -> Self {
        self.month_code = month_code;
        self
    }

    pub const fn with_calendar(mut self, calendar: Calendar) -> Self {
        self.calendar = calendar;
        self
    }
}

/// The native Rust implementation of `Temporal.YearMonth`.
>>>>>>> 3455373e
#[non_exhaustive]
#[derive(Debug, Default, Clone, PartialEq, Eq)]
pub struct PlainYearMonth {
    pub(crate) iso: IsoDate,
    calendar: Calendar,
}

impl core::fmt::Display for PlainYearMonth {
    fn fmt(&self, f: &mut core::fmt::Formatter<'_>) -> core::fmt::Result {
        f.write_str(&self.to_ixdtf_string(DisplayCalendar::Auto))
    }
}

impl PlainYearMonth {
    /// Creates an unvalidated `YearMonth`.
    #[inline]
    #[must_use]
    pub(crate) fn new_unchecked(iso: IsoDate, calendar: Calendar) -> Self {
        Self { iso, calendar }
    }

    /// Internal addition method for adding `Duration` to a `PlainYearMonth`
    pub(crate) fn add_or_subtract_duration(
        &self,
        duration: &Duration,
        overflow: ArithmeticOverflow,
    ) -> TemporalResult<Self> {
        // Potential TODO: update to current Temporal specification
        let partial = PartialYearMonth::try_from_year_month(self)?;

        let mut intermediate_date = self
            .calendar()
            .date_from_partial(&PartialDate::from(&partial), overflow)?;

        intermediate_date = intermediate_date.add_date(duration, Some(overflow))?;

        let result_fields = PartialDate::default().with_fallback_date(&intermediate_date)?;

        self.calendar()
            .year_month_from_partial(&PartialYearMonth::from(&result_fields), overflow)
    }

    /// The internal difference operation of `PlainYearMonth`.
    pub(crate) fn diff(
        &self,
        op: DifferenceOperation,
        other: &Self,
        settings: DifferenceSettings,
    ) -> TemporalResult<Duration> {
        // 1. Set other to ? ToTemporalYearMonth(other).
        // 2. Let calendar be yearMonth.[[Calendar]].
        // 3. If CalendarEquals(calendar, other.[[Calendar]]) is false, throw a RangeError exception.
        if self.calendar().identifier() != other.calendar().identifier() {
            return Err(TemporalError::range()
                .with_message("Calendars for difference operation are not the same."));
        }

        // Check if weeks or days are disallowed in this operation
        if matches!(settings.largest_unit, Some(Unit::Week) | Some(Unit::Day))
            || matches!(settings.smallest_unit, Some(Unit::Week) | Some(Unit::Day))
        {
            return Err(TemporalError::range()
                .with_message("Weeks and days are not allowed in this operation."));
        }

        // 4. Let resolvedOptions be ? GetOptionsObject(options).
        // 5. Let settings be ? GetDifferenceSettings(operation, resolvedOptions, date, « week, day », month, year).
        let resolved = ResolvedRoundingOptions::from_diff_settings(
            settings,
            op,
            UnitGroup::Date,
            Unit::Year,
            Unit::Month,
        )?;

        // 6. If CompareISODate(yearMonth.[[ISODate]], other.[[ISODate]]) = 0, then
        if self.iso == other.iso {
            // a. Return ! CreateTemporalDuration(0, 0, 0, 0, 0, 0, 0, 0, 0, 0).
            return Ok(Duration::default());
        }

        // 7. Let thisFields be ISODateToFields(calendar, yearMonth.[[ISODate]], year-month).
        // 8. Set thisFields.[[Day]] to 1.
        // 9. Let thisDate be ? CalendarDateFromFields(calendar, thisFields, constrain).
        // 10. Let otherFields be ISODateToFields(calendar, other.[[ISODate]], year-month).
        // 11. Set otherFields.[[Day]] to 1.
        // 12. Let otherDate be ? CalendarDateFromFields(calendar, otherFields, constrain).
        // 13. Let dateDifference be CalendarDateUntil(calendar, thisDate, otherDate, settings.[[LargestUnit]]).
        // 14. Let yearsMonthsDifference be ! AdjustDateDurationRecord(dateDifference, 0, 0).
        let result = self
            .calendar()
            .date_until(&self.iso, &other.iso, resolved.largest_unit)?;

        // 15. Let duration be CombineDateAndTimeDuration(yearsMonthsDifference, 0).
        let mut duration = NormalizedDurationRecord::from_date_duration(*result.date())?;

        // 16. If settings.[[SmallestUnit]] is not month or settings.[[RoundingIncrement]] ≠ 1, then
        if resolved.smallest_unit != Unit::Month || resolved.increment != RoundingIncrement::ONE {
            // a. Let isoDateTime be CombineISODateAndTimeRecord(thisDate, MidnightTimeRecord()).
            let iso_date_time = IsoDateTime::new_unchecked(self.iso, IsoTime::default());
            // b. Let isoDateTimeOther be CombineISODateAndTimeRecord(otherDate, MidnightTimeRecord()).
            let target_iso_date_time = IsoDateTime::new_unchecked(other.iso, IsoTime::default());
            // c. Let destEpochNs be GetUTCEpochNanoseconds(isoDateTimeOther).
            let dest_epoch_ns = target_iso_date_time.as_nanoseconds()?;
            // d. Set duration to ? RoundRelativeDuration(duration, destEpochNs, isoDateTime, unset, calendar, resolved.[[LargestUnit]], resolved.[[RoundingIncrement]], resolved.[[SmallestUnit]], resolved.[[RoundingMode]]).
            duration = duration.round_relative_duration(
                dest_epoch_ns.as_i128(),
                &PlainDateTime::new_unchecked(iso_date_time, self.calendar.clone()),
                Option::<(&TimeZone, &NeverProvider)>::None,
                resolved,
            )?;
        }

        // 17. Let result be ! TemporalDurationFromInternal(duration, day).
        let result = Duration::from_normalized(duration, Unit::Day)?;

        // 18. If operation is since, set result to CreateNegatedTemporalDuration(result).
        // 19. Return result.
        match op {
            DifferenceOperation::Since => Ok(result.negated()),
            DifferenceOperation::Until => Ok(result),
        }
    }
}

// ==== Public method implementations ====

impl PlainYearMonth {
    /// Creates a new `PlainYearMonth`, constraining any arguments that are invalid into a valid range.
    #[inline]
    pub fn new(
        year: i32,
        month: u8,
        reference_day: Option<u8>,
        calendar: Calendar,
    ) -> TemporalResult<Self> {
        Self::new_with_overflow(
            year,
            month,
            reference_day,
            calendar,
            ArithmeticOverflow::Constrain,
        )
    }

    /// Creates a new `PlainYearMonth`, rejecting any date that may be invalid.
    #[inline]
    pub fn try_new(
        year: i32,
        month: u8,
        reference_day: Option<u8>,
        calendar: Calendar,
    ) -> TemporalResult<Self> {
        Self::new_with_overflow(
            year,
            month,
            reference_day,
            calendar,
            ArithmeticOverflow::Reject,
        )
    }

    /// Creates a new `PlainYearMonth` with an ISO 8601 calendar, rejecting any date that may be invalid.
    #[inline]
    pub fn try_new_iso(year: i32, month: u8, reference_day: Option<u8>) -> TemporalResult<Self> {
        Self::try_new(year, month, reference_day, Calendar::default())
    }

    /// Creates a new `PlainYearMonth` with an ISO 8601 calendar, constraining any arguments
    /// that are invalid into a valid range.
    #[inline]
    pub fn new_iso(year: i32, month: u8, reference_day: Option<u8>) -> TemporalResult<Self> {
        Self::new(year, month, reference_day, Calendar::default())
    }

    /// Creates a new valid `YearMonth` with provided `ArithmeticOverflow` option.
    #[inline]
    pub fn new_with_overflow(
        year: i32,
        month: u8,
        reference_day: Option<u8>,
        calendar: Calendar,
        overflow: ArithmeticOverflow,
    ) -> TemporalResult<Self> {
        let day = reference_day.unwrap_or(1);
        let iso = IsoDate::regulate(year, month, day, overflow)?;
        if !year_month_within_limits(iso.year, iso.month) {
            return Err(TemporalError::range().with_message("Exceeded valid range."));
        }
        Ok(Self::new_unchecked(iso, calendar))
    }

    /// Create a `PlainYearMonth` from a `PartialYearMonth`
    pub fn from_partial(
        partial: PartialYearMonth,
        overflow: ArithmeticOverflow,
    ) -> TemporalResult<Self> {
        partial.calendar.year_month_from_partial(&partial, overflow)
    }

    // Converts a UTF-8 encoded string into a `PlainYearMonth`.
    pub fn from_utf8(s: &[u8]) -> TemporalResult<Self> {
        let record = crate::parsers::parse_year_month(s)?;
        let calendar = record
            .calendar
            .map(Calendar::try_from_utf8)
            .transpose()?
            .unwrap_or_default();

        // ParseISODateTime
        // Step 4.a.ii.3
        // If goal is TemporalMonthDayString or TemporalYearMonthString, calendar is
        // not empty, and the ASCII-lowercase of calendar is not "iso8601", throw a
        // RangeError exception.
        if !calendar.is_iso() {
            return Err(TemporalError::range().with_message("non-ISO calendar not supported."));
        }

        let date = record.date.temporal_unwrap()?;

        // The below steps are from `ToTemporalYearMonth`
        // 10. Let isoDate be CreateISODateRecord(result.[[Year]], result.[[Month]], result.[[Day]]).
        let iso = IsoDate::new_unchecked(date.year, date.month, date.day);

        // 11. If ISOYearMonthWithinLimits(isoDate) is false, throw a RangeError exception.
        if !year_month_within_limits(iso.year, iso.month) {
            return Err(TemporalError::range().with_message("Exceeded valid range."));
        }

        let intermediate = Self::new_unchecked(iso, calendar);
        // 12. Set result to ISODateToFields(calendar, isoDate, year-month).
        let partial = PartialYearMonth::try_from_year_month(&intermediate)?;
        // 13. NOTE: The following operation is called with constrain regardless of the
        // value of overflow, in order for the calendar to store a canonical value in the
        // [[Day]] field of the [[ISODate]] internal slot of the result.
        // 14. Set isoDate to ? CalendarYearMonthFromFields(calendar, result, constrain).
        // 15. Return ! CreateTemporalYearMonth(isoDate, calendar).
        PlainYearMonth::from_partial(partial, ArithmeticOverflow::Constrain)
    }

    /// Returns the iso year value for this `YearMonth`.
    #[inline]
    #[must_use]
    pub fn iso_year(&self) -> i32 {
        self.iso.year
    }

    /// Returns the padded ISO year string
    #[inline]
    #[must_use]
    pub fn padded_iso_year_string(&self) -> String {
        pad_iso_year(self.iso.year)
    }

    /// Returns the iso month value for this `YearMonth`.
    #[inline]
    #[must_use]
    pub fn iso_month(&self) -> u8 {
        self.iso.month
    }

    /// Returns the calendar era of the current `PlainYearMonth`
    pub fn era(&self) -> Option<TinyAsciiStr<16>> {
        self.calendar().era(&self.iso)
    }

    /// Returns the calendar era year of the current `PlainYearMonth`
    pub fn era_year(&self) -> Option<i32> {
        self.calendar().era_year(&self.iso)
    }

    /// Returns the calendar year of the current `PlainYearMonth`
    pub fn year(&self) -> i32 {
        self.calendar().year(&self.iso)
    }

    /// Returns the calendar month of the current `PlainYearMonth`
    pub fn month(&self) -> u8 {
        self.calendar().month(&self.iso)
    }

    /// Returns the calendar month code of the current `PlainYearMonth`
    pub fn month_code(&self) -> MonthCode {
        self.calendar().month_code(&self.iso)
    }

    /// Returns the days in the calendar year of the current `PlainYearMonth`.
    pub fn days_in_year(&self) -> u16 {
        self.calendar().days_in_year(&self.iso)
    }

    /// Returns the days in the calendar month of the current `PlainYearMonth`.
    pub fn days_in_month(&self) -> u16 {
        self.calendar().days_in_month(&self.iso)
    }

    /// Returns the months in the calendar year of the current `PlainYearMonth`.
    pub fn months_in_year(&self) -> u16 {
        self.calendar().months_in_year(&self.iso)
    }

    #[inline]
    #[must_use]
    /// Returns a boolean representing whether the current `PlainYearMonth` is in a leap year.
    pub fn in_leap_year(&self) -> bool {
        self.calendar().in_leap_year(&self.iso)
    }
}

impl PlainYearMonth {
    /// Returns the Calendar value.
    #[inline]
    #[must_use]
    pub fn calendar(&self) -> &Calendar {
        &self.calendar
    }

    /// Returns the string identifier for the current calendar used.
    #[inline]
    #[must_use]
    pub fn calendar_id(&self) -> &'static str {
        self.calendar.identifier()
    }

    /// Creates a `PlainYearMonth` using the fields provided from a [`PartialYearMonth`]
    pub fn with(
        &self,
        partial: PartialYearMonth,
        overflow: Option<ArithmeticOverflow>,
    ) -> TemporalResult<Self> {
        // 1. Let yearMonth be the this value.
        // 2. Perform ? RequireInternalSlot(yearMonth, [[InitializedTemporalYearMonth]]).
        // 3. If ? IsPartialTemporalObject(temporalYearMonthLike) is false, throw a TypeError exception.
        // 4. Let calendar be yearMonth.[[Calendar]].
        // 5. Let fields be ISODateToFields(calendar, yearMonth.[[ISODate]], year-month).
        // 6. Let partialYearMonth be ? PrepareCalendarFields(calendar, temporalYearMonthLike, « year, month, month-code », « », partial).
        // 7. Set fields to CalendarMergeFields(calendar, fields, partialYearMonth).
        // 8. Let resolvedOptions be ? GetOptionsObject(options).
        // 9. Let overflow be ? GetTemporalOverflowOption(resolvedOptions).
        // 10. Let isoDate be ? CalendarYearMonthFromFields(calendar, fields, overflow).
        // 11. Return ! CreateTemporalYearMonth(isoDate, calendar).
        self.calendar.year_month_from_partial(
            &partial.with_fallback_year_month(self)?,
            overflow.unwrap_or(ArithmeticOverflow::Constrain),
        )
    }

    /// Compares one `PlainYearMonth` to another `PlainYearMonth` using their
    /// `IsoDate` representation.
    ///
    /// # Note on Ordering.
    ///
    /// `temporal_rs` does not implement `PartialOrd`/`Ord` as `PlainYearMonth` does
    /// not fulfill all the conditions required to implement the traits. However,
    /// it is possible to compare `PlainDate`'s as their `IsoDate` representation.
    #[inline]
    #[must_use]
    pub fn compare_iso(&self, other: &Self) -> Ordering {
        self.iso.cmp(&other.iso)
    }

    /// Adds a [`Duration`] from the current `PlainYearMonth`.
    #[inline]
    pub fn add(&self, duration: &Duration, overflow: ArithmeticOverflow) -> TemporalResult<Self> {
        self.add_or_subtract_duration(duration, overflow)
    }

    /// Subtracts a [`Duration`] from the current `PlainYearMonth`.
    #[inline]
    pub fn subtract(
        &self,
        duration: &Duration,
        overflow: ArithmeticOverflow,
    ) -> TemporalResult<Self> {
        self.add_or_subtract_duration(&duration.negated(), overflow)
    }

    /// Returns a `Duration` representing the period of time from this `PlainYearMonth` until the other `PlainYearMonth`.
    #[inline]
    pub fn until(&self, other: &Self, settings: DifferenceSettings) -> TemporalResult<Duration> {
        self.diff(DifferenceOperation::Until, other, settings)
    }

    /// Returns a `Duration` representing the period of time from this `PlainYearMonth` since the other `PlainYearMonth`.
    #[inline]
    pub fn since(&self, other: &Self, settings: DifferenceSettings) -> TemporalResult<Duration> {
        self.diff(DifferenceOperation::Since, other, settings)
    }

    pub fn to_plain_date(&self, day: Option<PartialDate>) -> TemporalResult<PlainDate> {
        let day_value = match &day {
            Some(partial) => partial.day.ok_or_else(|| {
                TemporalError::r#type().with_message("PartialDate must contain a day field")
            })?,
            None => return Err(TemporalError::r#type().with_message("Day must be provided")),
        };

        let partial_date = PartialDate::new()
            .with_year(Some(self.year()))
            .with_month_code(Some(self.month_code()))
            .with_day(Some(day_value))
            .with_calendar(self.calendar.clone());

        self.calendar
            .date_from_partial(&partial_date, ArithmeticOverflow::Reject)
    }

    /// Returns a RFC9557 IXDTF string for the current `PlainYearMonth`
    #[inline]
    pub fn to_ixdtf_string(&self, display_calendar: DisplayCalendar) -> String {
        self.to_ixdtf_writeable(display_calendar)
            .write_to_string()
            .into()
    }

    /// Returns a RFC9557 IXDTF string for the current `PlainYearMonth` as a Writeable
    #[inline]
    pub fn to_ixdtf_writeable(&self, display_calendar: DisplayCalendar) -> impl Writeable + '_ {
        let ixdtf = FormattableYearMonth {
            date: FormattableDate(self.iso_year(), self.iso_month(), self.iso.day),
            calendar: FormattableCalendar {
                show: display_calendar,
                calendar: self.calendar().identifier(),
            },
        };
        ixdtf
    }
}

impl FromStr for PlainYearMonth {
    type Err = TemporalError;

    fn from_str(s: &str) -> Result<Self, Self::Err> {
        Self::from_utf8(s.as_bytes())
    }
}

#[cfg(test)]
mod tests {
    use core::str::FromStr;

    use super::PlainYearMonth;

    use tinystr::tinystr;

    use super::*;

    #[test]
    fn plain_year_month_since_until_diff_tests() {
        // Equal year-months
        {
            let earlier = PlainYearMonth::from_str("2024-03").unwrap();
            let later = PlainYearMonth::from_str("2024-03").unwrap();
            let settings = DifferenceSettings {
                smallest_unit: Some(Unit::Month),
                ..Default::default()
            };

            let until = earlier.until(&later, settings).unwrap();
            let since = earlier.since(&later, settings).unwrap();

            assert_eq!(until.days(), 0);
            assert_eq!(until.months(), 0);
            assert_eq!(until.years(), 0);

            assert_eq!(since.days(), 0);
            assert_eq!(since.months(), 0);
            assert_eq!(since.years(), 0);
        }

        // One month apart
        {
            let earlier = PlainYearMonth::from_str("2023-01").unwrap();
            let later = PlainYearMonth::from_str("2023-02").unwrap();
            let settings = DifferenceSettings {
                smallest_unit: Some(Unit::Month),
                ..Default::default()
            };

            let until = earlier.until(&later, settings).unwrap();
            let since = earlier.since(&later, settings).unwrap();

            assert_eq!(until.months(), 1);
            assert_eq!(until.years(), 0);

            assert_eq!(since.months(), -1);
            assert_eq!(since.years(), 0);
        }

        // Crossing year boundary
        {
            let earlier = PlainYearMonth::from_str("2022-11").unwrap();
            let later = PlainYearMonth::from_str("2023-02").unwrap();
            let settings = DifferenceSettings {
                smallest_unit: Some(Unit::Month),
                ..Default::default()
            };

            let until = earlier.until(&later, settings).unwrap();
            let since = earlier.since(&later, settings).unwrap();

            assert_eq!(until.months(), 3);
            assert_eq!(until.years(), 0);

            assert_eq!(since.months(), -3);
            assert_eq!(since.years(), 0);
        }

        // One year and one month
        {
            let earlier = PlainYearMonth::from_str("2002-05").unwrap();
            let later = PlainYearMonth::from_str("2003-06").unwrap();
            let settings = DifferenceSettings {
                smallest_unit: Some(Unit::Month),
                ..Default::default()
            };

            let until = earlier.until(&later, settings).unwrap();
            let since = earlier.since(&later, settings).unwrap();

            assert_eq!(until.years(), 1);
            assert_eq!(until.months(), 1);
            assert_eq!(until.days(), 0);

            assert_eq!(since.years(), -1);
            assert_eq!(since.months(), -1);
            assert_eq!(since.days(), 0);
        }

        // One year apart with unit = Year
        {
            let earlier = PlainYearMonth::from_str("2022-06").unwrap();
            let later = PlainYearMonth::from_str("2023-06").unwrap();
            let settings = DifferenceSettings {
                smallest_unit: Some(Unit::Year),
                ..Default::default()
            };

            let until = earlier.until(&later, settings).unwrap();
            let since = earlier.since(&later, settings).unwrap();

            assert_eq!(until.years(), 1);
            assert_eq!(until.months(), 0);

            assert_eq!(since.years(), -1);
            assert_eq!(since.months(), 0);
        }

        // Large year gap
        {
            let earlier = PlainYearMonth::from_str("1000-01").unwrap();
            let later = PlainYearMonth::from_str("2000-01").unwrap();
            let settings = DifferenceSettings {
                smallest_unit: Some(Unit::Year),
                ..Default::default()
            };

            let until = earlier.until(&later, settings).unwrap();
            let since = earlier.since(&later, settings).unwrap();

            assert_eq!(until.years(), 1000);
            assert_eq!(since.years(), -1000);
        }

        // Lower ISO limit
        {
            let earlier = PlainYearMonth::from_str("-271821-04").unwrap();
            let later = PlainYearMonth::from_str("-271820-04").unwrap();
            let settings = DifferenceSettings {
                smallest_unit: Some(Unit::Year),
                ..Default::default()
            };

            let until = earlier.until(&later, settings).unwrap();
            let since = earlier.since(&later, settings).unwrap();

            assert_eq!(until.years(), 1);
            assert_eq!(since.years(), -1);
        }
    }
    #[test]
    fn test_diff_with_different_calendars() {
        let ym1 = PlainYearMonth::new_with_overflow(
            2021,
            1,
            None,
            Calendar::from_str("islamic").unwrap(),
            ArithmeticOverflow::Reject,
        )
        .unwrap();

        let ym2 = PlainYearMonth::new_with_overflow(
            2021,
            1,
            None,
            Calendar::from_str("hebrew").unwrap(),
            ArithmeticOverflow::Reject,
        )
        .unwrap();

        let settings = DifferenceSettings {
            smallest_unit: Some(Unit::Month),
            ..Default::default()
        };

        let diff = ym1.until(&ym2, settings);
        assert!(
            diff.is_err(),
            "Expected an error when comparing dates from different calendars"
        );
    }
    #[test]
    fn test_diff_setting() {
        let ym1 = PlainYearMonth::from_str("2021-01").unwrap();
        let ym2 = PlainYearMonth::from_str("2023-02").unwrap();

        let settings = DifferenceSettings {
            smallest_unit: Some(Unit::Month),
            increment: Some(RoundingIncrement::ONE),
            ..Default::default()
        };

        let diff = ym1.until(&ym2, settings).unwrap();
        assert_eq!(diff.months(), 1);
        assert_eq!(diff.years(), 2);
    }
    #[test]
    fn test_diff_with_smallest_unit_year() {
        let ym1 = PlainYearMonth::from_str("2021-01").unwrap();
        let ym2 = PlainYearMonth::from_str("2023-02").unwrap();

        let settings = DifferenceSettings {
            smallest_unit: Some(Unit::Year),
            ..Default::default()
        };

        let diff = ym1.until(&ym2, settings).unwrap();
        assert_eq!(diff.years(), 2); // Rounded to the nearest year
        assert_eq!(diff.months(), 0); // Months are ignored
    }

    #[test]
    fn test_diff_with_smallest_unit_day() {
        let ym1 = PlainYearMonth::from_str("2021-01").unwrap();
        let ym2 = PlainYearMonth::from_str("2023-02").unwrap();

        let settings = DifferenceSettings {
            smallest_unit: Some(Unit::Day),
            ..Default::default()
        };

        let diff = ym1.until(&ym2, settings);
        assert!(
            diff.is_err(),
            "Expected an error when smallest_unit is set to Day"
        );
    }

    #[test]
    fn test_diff_with_smallest_unit_week() {
        let ym1 = PlainYearMonth::from_str("2021-01").unwrap();
        let ym2 = PlainYearMonth::from_str("2023-02").unwrap();

        let settings = DifferenceSettings {
            smallest_unit: Some(Unit::Week),
            ..Default::default()
        };

        let diff = ym1.until(&ym2, settings);
        assert!(
            diff.is_err(),
            "Expected an error when smallest_unit is set to Week"
        );
    }

    #[test]
    fn test_diff_with_no_rounding_increment() {
        let ym1 = PlainYearMonth::from_str("2021-01").unwrap();
        let ym2 = PlainYearMonth::from_str("2023-02").unwrap();

        let settings = DifferenceSettings {
            smallest_unit: Some(Unit::Month),
            increment: None, // No rounding increment
            ..Default::default()
        };

        let diff = ym1.until(&ym2, settings).unwrap();
        assert_eq!(diff.months(), 1); // Exact difference in months
        assert_eq!(diff.years(), 2); // Exact difference in years
    }

    #[test]
    fn test_plain_year_month_with() {
        let base = PlainYearMonth::new_with_overflow(
            2025,
            3,
            None,
            Calendar::default(),
            ArithmeticOverflow::Reject,
        )
        .unwrap();

        // Year
        let partial = PartialYearMonth {
            year: Some(2001),
            ..Default::default()
        };

        let with_year = base.with(partial, None).unwrap();
        assert_eq!(with_year.iso_year(), 2001); // year is changed
        assert_eq!(with_year.iso_month(), 3); // month is not changed
        assert_eq!(with_year.month_code(), MonthCode::from_str("M03").unwrap()); // assert month code has been initialized correctly

        // Month
        let partial = PartialYearMonth {
            month: Some(2),
            ..Default::default()
        };
        let with_month = base.with(partial, None).unwrap();
        assert_eq!(with_month.iso_year(), 2025); // year is not changed
        assert_eq!(with_month.iso_month(), 2); // month is changed
        assert_eq!(with_month.month_code(), MonthCode::from_str("M02").unwrap()); // assert month code has changed as well as month

        // Month Code
        let partial = PartialYearMonth {
            month_code: Some(MonthCode(tinystr!(4, "M05"))), // change month to May (5)
            ..Default::default()
        };
        let with_month_code = base.with(partial, None).unwrap();
        assert_eq!(with_month_code.iso_year(), 2025); // year is not changed
        assert_eq!(
            with_month_code.month_code(),
            MonthCode::from_str("M05").unwrap()
        ); // assert month code has changed
        assert_eq!(with_month_code.iso_month(), 5); // month is changed as well

        // Day
        let partial = PartialYearMonth::new();
        let with_day = base.with(partial, None).unwrap();
        assert_eq!(with_day.iso_year(), 2025); // year is not changed
        assert_eq!(with_day.iso_month(), 3); // month is not changed
        assert_eq!(with_day.iso.day, 1); // day is ignored

        // All
        let partial = PartialYearMonth {
            year: Some(2001),
            month: Some(2),
            ..Default::default()
        };
        let with_all = base.with(partial, None).unwrap();
        assert_eq!(with_all.iso_year(), 2001); // year is changed
        assert_eq!(with_all.iso_month(), 2); // month is changed
        assert_eq!(with_all.iso.day, 1); // day is ignored
    }

    #[test]
    fn basic_from_str() {
        let valid_strings = [
            "-271821-04",
            "-271821-04-01",
            "-271821-04-01T00:00",
            "+275760-09",
            "+275760-09-30",
            "+275760-09-30T23:59:59.999999999",
        ];

        for valid_case in valid_strings {
            let ym = PlainYearMonth::from_str(valid_case);
            assert!(ym.is_ok());
        }
    }

    #[test]
    fn invalid_from_str() {
        let invalid_strings = [
            "-271821-03-31",
            "-271821-03-31T23:59:59.999999999",
            "+275760-10",
            "+275760-10-01",
            "+275760-10-01T00:00",
            "1976-11[u-ca=hebrew]",
        ];

        for invalid_case in invalid_strings {
            let err = PlainYearMonth::from_str(invalid_case);
            assert!(err.is_err());
        }

        let invalid_strings = ["2019-10-01T09:00:00Z", "2019-10-01T09:00:00Z[UTC]"];

        for invalid_case in invalid_strings {
            let err = PlainYearMonth::from_str(invalid_case);
            assert!(err.is_err());
        }
    }

    #[test]
    fn test_to_plain_date() {
        let year_month = PlainYearMonth::new_with_overflow(
            2023, // year
            5,    // month
            None, // reference_day
            Calendar::default(),
            ArithmeticOverflow::Reject,
        )
        .unwrap();

        let partial_date = PartialDate::new().with_day(Some(3));
        let plain_date = year_month.to_plain_date(Some(partial_date)).unwrap();
        assert_eq!(plain_date.iso_year(), 2023);
        assert_eq!(plain_date.iso_month(), 5);
        assert_eq!(plain_date.iso_day(), 3);
    }

    #[test]
    fn test_partial_year_month_try_from_plain() {
        let ym = PlainYearMonth::from_str("2024-05").unwrap();
        let partial = PartialYearMonth::try_from_year_month(&ym).unwrap();
        assert_eq!(partial.year, Some(2024));
        assert_eq!(partial.month, Some(5));
        assert_eq!(
            partial.month_code,
            Some(MonthCode::from_str("M05").unwrap())
        );
        assert_eq!(partial.era, None);
        assert_eq!(partial.era_year, None);
        assert_eq!(partial.calendar, ym.calendar().clone());
    }

    #[test]
    fn test_partial_year_month_date_round_trip() {
        let partial = PartialYearMonth::new()
            .with_year(Some(1999))
            .with_month(Some(12));
        let pd: PartialDate = (&partial).into();
        let reconstructed: PartialYearMonth = (&pd).into();
        assert_eq!(partial, reconstructed);
    }

    #[test]
    fn test_partial_year_month_builder_methods() {
        let calendar = Calendar::from_str("gregory").unwrap();
        let partial = PartialYearMonth::new()
            .with_year(Some(2020))
            .with_month(Some(7))
            .with_month_code(Some(MonthCode::from_str("M07").unwrap()))
            .with_era(Some(tinystr!(19, "ce")))
            .with_era_year(Some(2020))
            .with_calendar(calendar.clone());

        assert_eq!(partial.year, Some(2020));
        assert_eq!(partial.month, Some(7));
        assert_eq!(
            partial.month_code,
            Some(MonthCode::from_str("M07").unwrap())
        );
        assert_eq!(partial.era, Some(tinystr!(19, "ce")));
        assert_eq!(partial.era_year, Some(2020));
        assert_eq!(partial.calendar, calendar);
    }
}<|MERGE_RESOLUTION|>--- conflicted
+++ resolved
@@ -24,131 +24,6 @@
 };
 use writeable::Writeable;
 
-<<<<<<< HEAD
-/// The native Rust implementation of `Temporal.PlainYearMonth`.
-///
-/// Represents a specific month within a specific year, such as "January 2024"
-/// or "December 2023", without a specific day component.
-///
-/// Useful for representing time periods at month granularity, such as billing
-/// periods, reporting intervals, or any scenario where you need to work with
-/// entire months rather than specific dates.
-///
-/// ## Examples
-///
-/// ### Creating a PlainYearMonth
-///
-/// ```rust
-/// use temporal_rs::{PlainYearMonth, Calendar};
-///
-/// // Create with ISO 8601 calendar
-/// let ym = PlainYearMonth::try_new_iso(2024, 3, None).unwrap();
-/// assert_eq!(ym.year(), 2024);
-/// assert_eq!(ym.month(), 3);
-/// assert_eq!(ym.calendar().identifier(), "iso8601");
-///
-/// // Create with explicit calendar and reference day
-/// let ym = PlainYearMonth::try_new(2024, 3, Some(15), Calendar::default()).unwrap();
-/// assert_eq!(ym.year(), 2024);
-/// assert_eq!(ym.month(), 3);
-/// // Reference day helps with calendar calculations but doesn't affect the YearMonth itself
-/// ```
-///
-/// ### Parsing ISO 8601 year-month strings
-///
-/// ```rust
-/// use temporal_rs::PlainYearMonth;
-/// use core::str::FromStr;
-///
-/// // Parse year-month strings
-/// let ym = PlainYearMonth::from_str("2024-03").unwrap();
-/// assert_eq!(ym.year(), 2024);
-/// assert_eq!(ym.month(), 3);
-///
-/// // Also accepts full date strings (day is ignored for YearMonth semantics)
-/// let ym2 = PlainYearMonth::from_str("2024-03-15").unwrap();
-/// assert_eq!(ym2.year(), 2024);
-/// assert_eq!(ym2.month(), 3);
-/// assert_eq!(ym, ym2); // equivalent
-/// ```
-///
-/// ### YearMonth arithmetic
-///
-/// ```rust
-/// use temporal_rs::{PlainYearMonth, Duration, options::DifferenceSettings};
-/// use core::str::FromStr;
-///
-/// let ym = PlainYearMonth::from_str("2024-01").unwrap();
-///
-/// // Add duration (only years and months are meaningful)
-/// let later = ym.add(&Duration::from_str("P1Y3M").unwrap(), Default::default()).unwrap();
-/// assert_eq!(later.year(), 2025);
-/// assert_eq!(later.month(), 4);
-///
-/// // Calculate difference between year-months
-/// let earlier = PlainYearMonth::from_str("2023-10").unwrap();
-/// let duration = earlier.until(&ym, Default::default()).unwrap();
-/// assert_eq!(duration.months(), 3); // October to January = 3 months
-/// ```
-///
-/// ### Working with partial fields
-///
-/// ```rust
-/// use temporal_rs::{PlainYearMonth, partial::PartialDate};
-/// use core::str::FromStr;
-///
-/// let ym = PlainYearMonth::from_str("2024-01").unwrap();
-///
-/// // Change only the year
-/// let partial = PartialDate::new().with_year(Some(2025));
-/// let modified = ym.with(partial, None).unwrap();
-/// assert_eq!(modified.year(), 2025);
-/// assert_eq!(modified.month(), 1); // unchanged
-///
-/// // Change only the month
-/// let partial = PartialDate::new().with_month(Some(6));
-/// let modified = ym.with(partial, None).unwrap();
-/// assert_eq!(modified.year(), 2024); // unchanged
-/// assert_eq!(modified.month(), 6);
-/// ```
-///
-/// ### Converting to PlainDate
-///
-/// ```rust
-/// use temporal_rs::{PlainYearMonth, partial::PartialDate};
-/// use core::str::FromStr;
-///
-/// let ym = PlainYearMonth::from_str("2024-03").unwrap();
-///
-/// // Convert to a specific date by providing a day
-/// let day_partial = PartialDate::new().with_day(Some(15));
-/// let date = ym.to_plain_date(Some(day_partial)).unwrap();
-/// assert_eq!(date.year(), 2024);
-/// assert_eq!(date.month(), 3);
-/// assert_eq!(date.day(), 15);
-/// ```
-///
-/// ### Calendar properties
-///
-/// ```rust
-/// use temporal_rs::PlainYearMonth;
-/// use core::str::FromStr;
-///
-/// let ym = PlainYearMonth::from_str("2024-02").unwrap(); // February 2024
-///
-/// // Get calendar-specific properties
-/// assert_eq!(ym.days_in_month(), 29); // 2024 is a leap year
-/// assert_eq!(ym.days_in_year(), 366); // leap year has 366 days
-/// assert_eq!(ym.months_in_year(), 12); // ISO calendar has 12 months
-/// assert!(ym.in_leap_year()); // 2024 is indeed a leap year
-/// ```
-///
-/// ## Reference
-///
-/// For more information, see the [MDN documentation][mdn-plainyearmonth].
-///
-/// [mdn-plainyearmonth]: https://developer.mozilla.org/en-US/docs/Web/JavaScript/Reference/Global_Objects/Temporal/PlainYearMonth
-=======
 /// A partial PlainYearMonth record
 #[derive(Debug, Default, Clone, PartialEq)]
 pub struct PartialYearMonth {
@@ -265,8 +140,129 @@
     }
 }
 
-/// The native Rust implementation of `Temporal.YearMonth`.
->>>>>>> 3455373e
+/// The native Rust implementation of `Temporal.PlainYearMonth`.
+///
+/// Represents a specific month within a specific year, such as "January 2024"
+/// or "December 2023", without a specific day component.
+///
+/// Useful for representing time periods at month granularity, such as billing
+/// periods, reporting intervals, or any scenario where you need to work with
+/// entire months rather than specific dates.
+///
+/// ## Examples
+///
+/// ### Creating a PlainYearMonth
+///
+/// ```rust
+/// use temporal_rs::{PlainYearMonth, Calendar};
+///
+/// // Create with ISO 8601 calendar
+/// let ym = PlainYearMonth::try_new_iso(2024, 3, None).unwrap();
+/// assert_eq!(ym.year(), 2024);
+/// assert_eq!(ym.month(), 3);
+/// assert_eq!(ym.calendar().identifier(), "iso8601");
+///
+/// // Create with explicit calendar and reference day
+/// let ym = PlainYearMonth::try_new(2024, 3, Some(15), Calendar::default()).unwrap();
+/// assert_eq!(ym.year(), 2024);
+/// assert_eq!(ym.month(), 3);
+/// // Reference day helps with calendar calculations but doesn't affect the YearMonth itself
+/// ```
+///
+/// ### Parsing ISO 8601 year-month strings
+///
+/// ```rust
+/// use temporal_rs::PlainYearMonth;
+/// use core::str::FromStr;
+///
+/// // Parse year-month strings
+/// let ym = PlainYearMonth::from_str("2024-03").unwrap();
+/// assert_eq!(ym.year(), 2024);
+/// assert_eq!(ym.month(), 3);
+///
+/// // Also accepts full date strings (day is ignored for YearMonth semantics)
+/// let ym2 = PlainYearMonth::from_str("2024-03-15").unwrap();
+/// assert_eq!(ym2.year(), 2024);
+/// assert_eq!(ym2.month(), 3);
+/// assert_eq!(ym, ym2); // equivalent
+/// ```
+///
+/// ### YearMonth arithmetic
+///
+/// ```rust
+/// use temporal_rs::{PlainYearMonth, Duration, options::DifferenceSettings};
+/// use core::str::FromStr;
+///
+/// let ym = PlainYearMonth::from_str("2024-01").unwrap();
+///
+/// // Add duration (only years and months are meaningful)
+/// let later = ym.add(&Duration::from_str("P1Y3M").unwrap(), Default::default()).unwrap();
+/// assert_eq!(later.year(), 2025);
+/// assert_eq!(later.month(), 4);
+///
+/// // Calculate difference between year-months
+/// let earlier = PlainYearMonth::from_str("2023-10").unwrap();
+/// let duration = earlier.until(&ym, Default::default()).unwrap();
+/// assert_eq!(duration.months(), 3); // October to January = 3 months
+/// ```
+///
+/// ### Working with partial fields
+///
+/// ```rust
+/// use temporal_rs::{PlainYearMonth, partial::PartialDate};
+/// use core::str::FromStr;
+///
+/// let ym = PlainYearMonth::from_str("2024-01").unwrap();
+///
+/// // Change only the year
+/// let partial = PartialDate::new().with_year(Some(2025));
+/// let modified = ym.with(partial, None).unwrap();
+/// assert_eq!(modified.year(), 2025);
+/// assert_eq!(modified.month(), 1); // unchanged
+///
+/// // Change only the month
+/// let partial = PartialDate::new().with_month(Some(6));
+/// let modified = ym.with(partial, None).unwrap();
+/// assert_eq!(modified.year(), 2024); // unchanged
+/// assert_eq!(modified.month(), 6);
+/// ```
+///
+/// ### Converting to PlainDate
+///
+/// ```rust
+/// use temporal_rs::{PlainYearMonth, partial::PartialDate};
+/// use core::str::FromStr;
+///
+/// let ym = PlainYearMonth::from_str("2024-03").unwrap();
+///
+/// // Convert to a specific date by providing a day
+/// let day_partial = PartialDate::new().with_day(Some(15));
+/// let date = ym.to_plain_date(Some(day_partial)).unwrap();
+/// assert_eq!(date.year(), 2024);
+/// assert_eq!(date.month(), 3);
+/// assert_eq!(date.day(), 15);
+/// ```
+///
+/// ### Calendar properties
+///
+/// ```rust
+/// use temporal_rs::PlainYearMonth;
+/// use core::str::FromStr;
+///
+/// let ym = PlainYearMonth::from_str("2024-02").unwrap(); // February 2024
+///
+/// // Get calendar-specific properties
+/// assert_eq!(ym.days_in_month(), 29); // 2024 is a leap year
+/// assert_eq!(ym.days_in_year(), 366); // leap year has 366 days
+/// assert_eq!(ym.months_in_year(), 12); // ISO calendar has 12 months
+/// assert!(ym.in_leap_year()); // 2024 is indeed a leap year
+/// ```
+///
+/// ## Reference
+///
+/// For more information, see the [MDN documentation][mdn-plainyearmonth].
+///
+/// [mdn-plainyearmonth]: https://developer.mozilla.org/en-US/docs/Web/JavaScript/Reference/Global_Objects/Temporal/PlainYearMonth
 #[non_exhaustive]
 #[derive(Debug, Default, Clone, PartialEq, Eq)]
 pub struct PlainYearMonth {
