--- conflicted
+++ resolved
@@ -4,13 +4,7 @@
 //! Temporal compatible calendar implementations.
 
 use crate::{
-<<<<<<< HEAD
     builtins::core::{Duration, PlainDate, PlainDateTime, PlainMonthDay, PlainYearMonth},
-=======
-    builtins::core::{
-        duration::DateDuration, Duration, PlainDate, PlainDateTime, PlainMonthDay, PlainYearMonth,
-    },
->>>>>>> 99bf2317
     iso::IsoDate,
     options::{ArithmeticOverflow, Unit},
     parsers::parse_allowed_calendar_formats,
@@ -300,30 +294,7 @@
     ) -> TemporalResult<PlainDate> {
         // 1. If calendar is "iso8601", then
         if self.is_iso() {
-<<<<<<< HEAD
-            // 8. Let norm be NormalizeTimeDuration(duration.[[Hours]], duration.[[Minutes]], duration.[[Seconds]],
-            // duration.[[Milliseconds]], duration.[[Microseconds]], duration.[[Nanoseconds]]).
-            // 9. Let balanceResult be BalanceTimeDuration(norm, "day").
-            let (balance_days, _) =
-                Duration::from_normalized_time(duration.to_normalized(), Unit::Day)?;
-
-            // 10. Let result be ? AddISODate(date.[[ISOYear]], date.[[ISOMonth]], date.[[ISODay]], duration.[[Years]],
-            // duration.[[Months]], duration.[[Weeks]], duration.[[Days]] + balanceResult.[[Days]], overflow).
-            let result = date.add_date_duration(
-                &DateDuration::new_unchecked(
-                    duration.years(),
-                    duration.months(),
-                    duration.weeks(),
-                    duration
-                        .days()
-                        .checked_add(balance_days)
-                        .ok_or(TemporalError::range())?,
-                ),
-                overflow,
-            )?;
-=======
             let result = date.add_date_duration(duration, overflow)?;
->>>>>>> 99bf2317
             // 11. Return ? CreateTemporalDate(result.[[Year]], result.[[Month]], result.[[Day]], "iso8601").
             return PlainDate::try_new(result.year, result.month, result.day, self.clone());
         }
