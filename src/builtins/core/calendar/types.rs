//! Implementation of `ResolvedCalendarFields`

use tinystr::tinystr;
use tinystr::TinyAsciiStr;

use alloc::format;

use crate::iso::{constrain_iso_day, is_valid_iso_day};
use crate::options::ArithmeticOverflow;
use crate::{TemporalError, TemporalResult};
use icu_calendar::AnyCalendarKind;

use crate::builtins::core::{calendar::Calendar, PartialDate};

#[derive(Debug, Clone, Copy, PartialEq)]
pub enum ResolutionType {
    Date,
    YearMonth,
    MonthDay,
}

/// `ResolvedCalendarFields` represents the resolved field values necessary for
/// creating a Date from potentially partial values.
#[derive(Debug)]
pub struct ResolvedCalendarFields {
    pub(crate) era_year: EraYear,
    pub(crate) month_code: MonthCode,
    pub(crate) day: u8,
}

impl ResolvedCalendarFields {
    #[inline]
    pub fn try_from_partial(
        partial_date: &PartialDate,
        overflow: ArithmeticOverflow,
        resolve_type: ResolutionType,
    ) -> TemporalResult<Self> {
        let era_year = EraYear::try_from_partial_date(partial_date, resolve_type)?;
        if partial_date.calendar.is_iso() {
            let month_code = resolve_iso_month(partial_date, overflow)?;
            let day = resolve_day(
                partial_date.day,
                resolve_type == ResolutionType::YearMonth,
                &era_year,
                month_code,
                &partial_date.calendar,
            )?;
            let day = if overflow == ArithmeticOverflow::Constrain {
                constrain_iso_day(era_year.year, month_code.to_month_integer(), day)
            } else {
                if !is_valid_iso_day(era_year.year, month_code.to_month_integer(), day) {
                    return Err(
                        TemporalError::range().with_message("day value is not in a valid range.")
                    );
                }
                day
            };
            return Ok(Self {
                era_year,
                month_code,
                day,
            });
        }

        let month_code = MonthCode::try_from_partial_date(partial_date)?;
        let day = resolve_day(
            partial_date.day,
            resolve_type == ResolutionType::YearMonth,
            &era_year,
            month_code,
            &partial_date.calendar,
        )?;

        Ok(Self {
            era_year,
            month_code,
            day,
        })
    }
}

fn resolve_day(
    day: Option<u8>,
    is_year_month: bool,
    year: &EraYear,
    month_code: MonthCode,
    calendar: &Calendar,
) -> TemporalResult<u8> {
    if is_year_month {
        if calendar.kind() == AnyCalendarKind::Japanese {
            Ok(
                match (year.arithmetic_year, month_code.to_month_integer()) {
                    // Meiji begins Oct 23, 1868
                    (1868, 10) => 23,
                    // Taisho begins Jul 30, 1912
                    (1912, 7) => 30,
                    // Showa begins Dec 12, 1926
                    (1926, 12) => 25,
                    // Heisei begins 8 Jan 1989
                    (1989, 1) => 8,
                    // Reiwa begins 1 May 2019
                    (2019, 5) => 1,
                    _ => 1,
                },
            )
        } else {
            // PlainYearMonth construction paths all *require* setting the day to the first day of the month.
            // See https://tc39.es/proposal-temporal/#sec-temporal-calendaryearmonthfromfields
            Ok(1)
        }
    } else {
        day.ok_or(TemporalError::r#type().with_message("Required day field is empty."))
    }
}

#[derive(Debug)]
pub struct Era(pub(crate) TinyAsciiStr<16>);

// TODO(Manishearth) We should just be using arithmetic_year unconditionally.
// so that https://github.com/boa-dev/temporal/issues/448 is handled.
//
// However, ICU4X has some bugs
// (https://github.com/unicode-org/icu4x/pull/6762/, https://github.com/unicode-org/icu4x/pull/6800)
// so for now we store both.
#[derive(Debug)]
pub struct EraYear {
    pub(crate) era: Option<Era>,
    pub(crate) year: i32,
    pub(crate) arithmetic_year: i32,
}

impl EraYear {
    pub(crate) fn try_from_partial_date(
        partial: &PartialDate,
        resolution_type: ResolutionType,
    ) -> TemporalResult<Self> {
        match (partial.year, partial.era, partial.era_year) {
            _ if resolution_type == ResolutionType::MonthDay => {
                let day = partial
                    .day
                    .ok_or(TemporalError::assert().with_message("MonthDay must specify day"))?;
                let arithmetic_year = Self::reference_arithmetic_year_for_month_day(
                    &partial.calendar,
                    partial.month_code,
                    partial.month,
                    day,
                )?;
                Ok(Self {
                    // We should just specify these as arithmetic years, no need
                    // to muck with eras
                    era: None,
                    arithmetic_year,
                    year: arithmetic_year,
                })
            }
            (maybe_year, Some(era), Some(era_year)) => {
                let Some(era_info) = partial.calendar.get_era_info(&era) else {
                    return Err(TemporalError::range().with_message("Invalid era provided."));
                };
                if !era_info.range.contains(&era_year) {
                    return Err(TemporalError::range().with_message(format!(
                        "Year is not valid for the era {}",
                        era_info.name.as_str()
                    )));
                }
                let calculated_arith = era_info.arithmetic_year_for(era_year);
                // or a RangeError exception if the fields are sufficient but their values are internally inconsistent
                // within the calendar (e.g., when fields such as [[Month]] and [[MonthCode]] have conflicting non-unset values). For example:
                if let Some(arith) = maybe_year {
                    if calculated_arith != arith {
                        return Err(
                            TemporalError::range().with_message("Conflicting year/eraYear info")
                        );
                    }
                }
                Ok(Self {
                    year: era_year,
                    era: Some(Era(era_info.name)),
                    arithmetic_year: calculated_arith,
                })
            }
            (Some(year), None, None) => Ok(Self {
                era: partial
                    .calendar
                    .get_calendar_default_era()
                    .map(|e| Era(e.name)),
                year,
                arithmetic_year: year,
            }),
            _ => Err(TemporalError::r#type()
                .with_message("Required fields missing to determine an era and year.")),
        }
    }

    fn reference_arithmetic_year_for_month_day(
        calendar: &Calendar,
        month_code: Option<MonthCode>,
        ordinal_month: Option<u8>,
        day: u8,
    ) -> TemporalResult<i32> {
        let ordinal_month_for_leapless = || {
            ordinal_month
                .or_else(|| month_code.map(|c| MonthCode::to_month_integer(&c)))
                .ok_or(TemporalError::assert().with_message("Neither month nor monthCode provided"))
        };
        let require_month_code = || {
            if let Some(month_code) = month_code {
                Ok(month_code)
            } else {
                Err(TemporalError::r#type()
                    .with_message("Must specify month codes with MonthDay for lunar calendars"))
            }
        };
        // For simple calendars without leap days
        // (or if leap days have already been handled)
        // This needs the date of 1972-12-31 represented in that calendar
        fn threshold(month: u8, day: u8, dec_31_1972: (i32, u8, u8)) -> i32 {
            // If it's after the day of dec 31 in the primary reference year,
            // go one year earlier
            if month == dec_31_1972.1 && day > dec_31_1972.2 || month > dec_31_1972.1 {
                dec_31_1972.0 - 1
            } else {
                // Return the primary reference year
                dec_31_1972.0
            }
        }
        // For simple calendars with a single leap day.
        // This needs the date of 1972-12-31 represented in that calendar, the month-day of th eleap day,
        // and the first reference year where the leap day occurs on or before 1972-12-31
        fn threshold_with_leap_day(
            month: u8,
            day: u8,
            dec_31_1972: (i32, u8, u8),
            leap_day: (u8, u8),
            leap_year: i32,
        ) -> i32 {
            // If it's a leap day, just return the leap year
            if (month, day) == leap_day {
                leap_year
            } else {
                threshold(month, day, dec_31_1972)
            }
        }

        // The reference date is the latest ISO 8601 date corresponding to the calendar date, that is also earlier than
        // or equal to the ISO 8601 date December 31, 1972. If that calendar date never occurs on or before the ISO 8601 date December 31, 1972,
        // then the reference date is the earliest ISO 8601 date corresponding to that calendar date.
        // The reference year is almost always 1972 (the first ISO 8601 leap year after the epoch), with exceptions
        // for calendars where some dates (e.g. leap days or days in leap months) didn't occur during that ISO 8601 year.
        // For example, Hebrew calendar leap month Adar I occurred in calendar years 5730 and 5733 (respectively overlapping
        // ISO 8601 February/March 1970 and February/March 1973), but did not occur between them, so the reference year for days of that month is 1970.

        Ok(match calendar.kind() {
            AnyCalendarKind::Iso | AnyCalendarKind::Gregorian => 1972,
            // These calendars just wrap Gregorian with a different epoch
            AnyCalendarKind::Buddhist => 1972 + 543,
            AnyCalendarKind::Roc => 1972 - 1911,

            AnyCalendarKind::Indian => {
                let month = ordinal_month_for_leapless()?;
                threshold_with_leap_day(month, day, (1894, 10, 10), (1, 30), 1984)
            }
            AnyCalendarKind::Persian => {
                let month = ordinal_month_for_leapless()?;
                threshold_with_leap_day(month, day, (1351, 10, 10), (12, 30), 1350)
            }
            AnyCalendarKind::HijriTabularTypeIIFriday => {
                let month = ordinal_month_for_leapless()?;
                threshold_with_leap_day(month, day, (1392, 11, 25), (12, 30), 1390)
            }
            AnyCalendarKind::HijriTabularTypeIIThursday => {
                let month = ordinal_month_for_leapless()?;
                threshold_with_leap_day(month, day, (1392, 11, 26), (12, 30), 1390)
            }
            AnyCalendarKind::Coptic => {
                let month = ordinal_month_for_leapless()?;
                threshold_with_leap_day(month, day, (1689, 4, 22), (13, 6), 1687)
            }
            AnyCalendarKind::Ethiopian => {
                let month = ordinal_month_for_leapless()?;
                threshold_with_leap_day(month, day, (1965, 4, 22), (13, 6), 1963)
            }
            AnyCalendarKind::EthiopianAmeteAlem => {
                let month = ordinal_month_for_leapless()?;
                threshold_with_leap_day(month, day, (7465, 4, 22), (13, 6), 7463)
            }
            AnyCalendarKind::Hebrew => {
                let month_code = require_month_code()?;

<<<<<<< HEAD
                // 1972-12-31 is y=5733 am, m=4, d=26. We must produce year 5723 or lower
=======
                // 1972-12-31 is y=5733 am, m=4, d=26. We must produce year 5732 or lower
>>>>>>> eec2854a
                if month_code.is_leap_month() {
                    // 5730 is a leap year
                    5730
                } else {
                    let month = month_code.to_month_integer();
                    if (month == 4 && day == 26) || month > 4 {
<<<<<<< HEAD
                        // 5733 will produce dates after 1972, return 5722 instead
=======
                        // 5733 will produce dates after 1972, return 5732 instead
>>>>>>> eec2854a
                        5732
                    } else {
                        // All months have 29 days
                        if day <= 29 {
                            5733
                        // Ḥeshvan/Kislev only have 30 days sometimes
                        // Fortunately 5732 has 30 days for both
                        } else if month == 2 || month == 3 {
                            5732
                        } else {
                            // Some other month, we don't actually need to check
                            5733
                        }
                    }
                }
            }

            // TODO(Manishearth) Chinese, Dangi, waiting on https://github.com/unicode-org/icu4x/pull/6762
<<<<<<< HEAD
            // and https://github.com/tc39/proposal-intl-era-monthcode/issues/60
=======
>>>>>>> eec2854a

            // These lunar calendars are iffier: The ones above are mathematically defined,
            // the algorithm for these may change. This data may need to be updated on occasion.
            AnyCalendarKind::HijriUmmAlQura => {
                let month = ordinal_month_for_leapless()?;
                if day < 30 {
                    threshold(month, day, (1392, 11, 25))
                } else {
                    match month {
                        1 => 1392,
                        2 => 1390,
                        3 => 1391,
                        4 => 1392,
                        5 => 1391,
                        6 => 1392,
                        7 => 1389,
                        8 => 1392,
                        9 => 1392,
                        10 => 1390,
                        11 => 1391,
                        12 => 1390,
                        _ => 1392,
                    }
                }
            }
            AnyCalendarKind::HijriSimulatedMecca => {
                let month = ordinal_month_for_leapless()?;
                if day < 30 {
                    threshold(month, day, (1392, 11, 24))
                } else {
                    match month {
                        1 => 1390,
                        2 => 1391,
                        3 => 1392,
                        4 => 1391,
                        5 => 1390,
                        6 => 1392,
                        7 => 1392,
                        8 => 1392,
                        9 => 1390,
                        10 => 1392,
                        11 => 1390,
                        12 => 1391,
                        _ => 1392,
                    }
                }
            }
            _ => {
                return Err(TemporalError::range()
                    .with_message("Do not currently support MonthDay with this calendar"))
            }
        })
    }
}

// MonthCode constants.
const MONTH_ONE: TinyAsciiStr<4> = tinystr!(4, "M01");
const MONTH_ONE_LEAP: TinyAsciiStr<4> = tinystr!(4, "M01L");
const MONTH_TWO: TinyAsciiStr<4> = tinystr!(4, "M02");
const MONTH_TWO_LEAP: TinyAsciiStr<4> = tinystr!(4, "M02L");
const MONTH_THREE: TinyAsciiStr<4> = tinystr!(4, "M03");
const MONTH_THREE_LEAP: TinyAsciiStr<4> = tinystr!(4, "M03L");
const MONTH_FOUR: TinyAsciiStr<4> = tinystr!(4, "M04");
const MONTH_FOUR_LEAP: TinyAsciiStr<4> = tinystr!(4, "M04L");
const MONTH_FIVE: TinyAsciiStr<4> = tinystr!(4, "M05");
const MONTH_FIVE_LEAP: TinyAsciiStr<4> = tinystr!(4, "M05L");
const MONTH_SIX: TinyAsciiStr<4> = tinystr!(4, "M06");
const MONTH_SIX_LEAP: TinyAsciiStr<4> = tinystr!(4, "M06L");
const MONTH_SEVEN: TinyAsciiStr<4> = tinystr!(4, "M07");
const MONTH_SEVEN_LEAP: TinyAsciiStr<4> = tinystr!(4, "M07L");
const MONTH_EIGHT: TinyAsciiStr<4> = tinystr!(4, "M08");
const MONTH_EIGHT_LEAP: TinyAsciiStr<4> = tinystr!(4, "M08L");
const MONTH_NINE: TinyAsciiStr<4> = tinystr!(4, "M09");
const MONTH_NINE_LEAP: TinyAsciiStr<4> = tinystr!(4, "M09L");
const MONTH_TEN: TinyAsciiStr<4> = tinystr!(4, "M10");
const MONTH_TEN_LEAP: TinyAsciiStr<4> = tinystr!(4, "M10L");
const MONTH_ELEVEN: TinyAsciiStr<4> = tinystr!(4, "M11");
const MONTH_ELEVEN_LEAP: TinyAsciiStr<4> = tinystr!(4, "M11L");
const MONTH_TWELVE: TinyAsciiStr<4> = tinystr!(4, "M12");
const MONTH_TWELVE_LEAP: TinyAsciiStr<4> = tinystr!(4, "M12L");
const MONTH_THIRTEEN: TinyAsciiStr<4> = tinystr!(4, "M13");

// TODO: Handle instances where month values may be outside of valid
// bounds. In other words, it is totally possible for a value to be
// passed in that is { month: 300 } with overflow::constrain.
/// MonthCode struct v2
#[derive(Debug, Clone, Copy, PartialEq)]
pub struct MonthCode(pub(crate) TinyAsciiStr<4>);

impl MonthCode {
    pub(crate) fn validate(&self, calendar: &Calendar) -> TemporalResult<()> {
        const COMMON_MONTH_CODES: [TinyAsciiStr<4>; 12] = [
            MONTH_ONE,
            MONTH_TWO,
            MONTH_THREE,
            MONTH_FOUR,
            MONTH_FIVE,
            MONTH_SIX,
            MONTH_SEVEN,
            MONTH_EIGHT,
            MONTH_NINE,
            MONTH_TEN,
            MONTH_ELEVEN,
            MONTH_TWELVE,
        ];

        const LUNAR_LEAP_MONTHS: [TinyAsciiStr<4>; 12] = [
            MONTH_ONE_LEAP,
            MONTH_TWO_LEAP,
            MONTH_THREE_LEAP,
            MONTH_FOUR_LEAP,
            MONTH_FIVE_LEAP,
            MONTH_SIX_LEAP,
            MONTH_SEVEN_LEAP,
            MONTH_EIGHT_LEAP,
            MONTH_NINE_LEAP,
            MONTH_TEN_LEAP,
            MONTH_ELEVEN_LEAP,
            MONTH_TWELVE_LEAP,
        ];

        if COMMON_MONTH_CODES.contains(&self.0) {
            return Ok(());
        }

        match calendar.identifier() {
            "chinese" | "dangi" if LUNAR_LEAP_MONTHS.contains(&self.0) => Ok(()),
            "coptic" | "ethiopic" | "ethiopicaa" if MONTH_THIRTEEN == self.0 => Ok(()),
            "hebrew" if MONTH_FIVE_LEAP == self.0 => Ok(()),
            _ => Err(TemporalError::range()
                .with_message("MonthCode was not valid for the current calendar.")),
        }
    }

    pub(crate) fn try_from_partial_date(partial_date: &PartialDate) -> TemporalResult<Self> {
        match partial_date {
            PartialDate {
                month: Some(month),
                month_code: None,
                calendar,
                ..
            } => {
                // TODO(manishearth) this is incorrect,
                // see https://github.com/unicode-org/icu4x/issues/6790
                let month_code = month_to_month_code(*month)?;
                month_code.validate(calendar)?;
                Ok(month_code)
            }
            PartialDate {
                month_code: Some(month_code),
                month: None,
                calendar,
                ..
            } => {
                month_code.validate(calendar)?;
                Ok(*month_code)
            }
            PartialDate {
                month: Some(month),
                month_code: Some(month_code),
                calendar,
                ..
            } => {
                are_month_and_month_code_resolvable(*month, month_code)?;
                month_code.validate(calendar)?;
                Ok(*month_code)
            }
            _ => Err(TemporalError::r#type()
                .with_message("Month or monthCode is required to determine date.")),
        }
    }

    /// Returns the `MonthCode` as an integer
    pub fn to_month_integer(&self) -> u8 {
        ascii_four_to_integer(self.0)
    }

    /// Returns whether the `MonthCode` is a leap month.
    pub fn is_leap_month(&self) -> bool {
        let bytes = self.0.all_bytes();
        bytes[3] == b'L'
    }

    pub fn as_str(&self) -> &str {
        self.0.as_str()
    }

    pub fn as_tinystr(&self) -> TinyAsciiStr<4> {
        self.0
    }

    pub fn try_from_utf8(src: &[u8]) -> TemporalResult<Self> {
        if !(3..=4).contains(&src.len()) {
            return Err(
                TemporalError::range().with_message("Month codes must have 3 or 4 characters.")
            );
        }

        let inner = TinyAsciiStr::<4>::try_from_utf8(src).map_err(|_e| TemporalError::range())?;

        let bytes = inner.all_bytes();
        if bytes[0] != b'M' {
            return Err(
                TemporalError::range().with_message("First month code character must be 'M'.")
            );
        }
        if !bytes[1].is_ascii_digit() || !bytes[2].is_ascii_digit() {
            return Err(TemporalError::range().with_message("Invalid month code digit."));
        }
        if src.len() == 4 && bytes[3] != b'L' {
            return Err(TemporalError::range().with_message("Leap month code must end with 'L'."));
        }

        Ok(Self(inner))
    }
}

impl core::str::FromStr for MonthCode {
    type Err = TemporalError;
    fn from_str(s: &str) -> Result<Self, Self::Err> {
        Self::try_from_utf8(s.as_bytes())
    }
}

// NOTE: This is a greedy function, should handle differently for all calendars.
#[inline]
pub(crate) fn month_to_month_code(month: u8) -> TemporalResult<MonthCode> {
    if !(1..=13).contains(&month) {
        return Err(TemporalError::range().with_message("Month not in a valid range."));
    }
    let first = month / 10;
    let second = month % 10;
    let tinystr = TinyAsciiStr::<4>::try_from_raw([b'M', first + 48, second + 48, b'\0'])
        .map_err(|e| TemporalError::range().with_message(format!("tinystr error {e}")))?;
    Ok(MonthCode(tinystr))
}

#[inline]
fn are_month_and_month_code_resolvable(_month: u8, _mc: &MonthCode) -> TemporalResult<()> {
    // TODO(Manishearth) month is an ordinal month, this check needs year/calendar info
    // https://github.com/unicode-org/icu4x/issues/6790
    Ok(())
}

// Potentially greedy. Need to verify for all calendars that
// the month code integer aligns with the month integer, which
// may require calendar info
#[inline]
pub(crate) fn ascii_four_to_integer(mc: TinyAsciiStr<4>) -> u8 {
    let bytes = mc.all_bytes();
    // Invariant: second and third character (index 1 and 2) are ascii digits.
    debug_assert!(bytes[1].is_ascii_digit());
    debug_assert!(bytes[2].is_ascii_digit());
    let first = ascii_digit_to_int(bytes[1]) * 10;
    first + ascii_digit_to_int(bytes[2])
}

#[inline]
const fn ascii_digit_to_int(ascii_digit: u8) -> u8 {
    ascii_digit - 48
}

fn resolve_iso_month(
    partial_date: &PartialDate,
    overflow: ArithmeticOverflow,
) -> TemporalResult<MonthCode> {
    let month_code = match (partial_date.month_code, partial_date.month) {
        (None, None) => {
            return Err(TemporalError::r#type().with_message("Month or monthCode must be provided."))
        }
        (None, Some(month)) => {
            if overflow == ArithmeticOverflow::Constrain {
                return month_to_month_code(month.clamp(1, 12));
            }
            if !(1..=12).contains(&month) {
                return Err(
                    TemporalError::range().with_message("month value is not in a valid range.")
                );
            }
            month_to_month_code(month)?
        }
        (Some(month_code), None) => month_code,
        (Some(month_code), Some(month)) => {
            if month != month_code.to_month_integer() {
                return Err(TemporalError::range()
                    .with_message("month and monthCode could not be resolved."));
            }
            month_code
        }
    };
    month_code.validate(&partial_date.calendar)?;
    Ok(month_code)
}

#[cfg(test)]
mod tests {
    use core::str::FromStr;

    use tinystr::{tinystr, TinyAsciiStr};

    use crate::{
        builtins::{
            calendar::types::ResolutionType,
            core::{calendar::Calendar, PartialDate, PlainDate},
        },
        options::ArithmeticOverflow,
    };

    use super::{month_to_month_code, MonthCode, ResolvedCalendarFields};

    #[test]
    fn valid_month_code() {
        let month_code = MonthCode::from_str("M01").unwrap();
        assert!(!month_code.is_leap_month());
        assert_eq!(month_code.to_month_integer(), 1);

        let month_code = MonthCode::from_str("M12").unwrap();
        assert!(!month_code.is_leap_month());
        assert_eq!(month_code.to_month_integer(), 12);

        let month_code = MonthCode::from_str("M13L").unwrap();
        assert!(month_code.is_leap_month());
        assert_eq!(month_code.to_month_integer(), 13);
    }

    #[test]
    fn invalid_month_code() {
        let _ = MonthCode::from_str("01").unwrap_err();
        let _ = MonthCode::from_str("N01").unwrap_err();
        let _ = MonthCode::from_str("M01R").unwrap_err();
        let _ = MonthCode::from_str("M1").unwrap_err();
        let _ = MonthCode::from_str("M1L").unwrap_err();
    }

    #[test]
    fn month_to_mc() {
        let mc = month_to_month_code(1).unwrap();
        assert_eq!(mc.as_str(), "M01");

        let mc = month_to_month_code(13).unwrap();
        assert_eq!(mc.as_str(), "M13");

        let _ = month_to_month_code(0).unwrap_err();
        let _ = month_to_month_code(14).unwrap_err();
    }

    #[test]
    fn day_overflow_test() {
        let bad_fields = PartialDate {
            year: Some(2019),
            month: Some(1),
            day: Some(32),
            ..Default::default()
        };

        let cal = Calendar::default();

        let err = cal.date_from_partial(&bad_fields, ArithmeticOverflow::Reject);
        assert!(err.is_err());
        let result = cal.date_from_partial(&bad_fields, ArithmeticOverflow::Constrain);
        assert!(result.is_ok());
    }

    #[test]
    fn self_consistent_era_year() {
        use crate::builtins::core::calendar::era::ALL_ALLOWED_ERAS;
        use icu_calendar::AnyCalendarKind;

        for (cal, eras) in ALL_ALLOWED_ERAS {
            for era in *eras {
                let expect_str = alloc::format!("Trying {cal:?} with era {}", era.name);
                let mut partial = PartialDate::new();

                // We want to pick some valid date. year=1 month=1, day=1 is valid for basically
                // all calendars except for Japanese, which has mid-year eras. For Japanese we pick December 31 instead
                if *cal == AnyCalendarKind::Japanese {
                    partial.month = Some(12);
                    partial.day = Some(31);
                } else {
                    partial.month = Some(1);
                    partial.day = Some(1);
                }
                partial.era = Some(TinyAsciiStr::from_str(&era.name).unwrap());
                partial.era_year = Some(1);
                partial.calendar = Calendar::new(*cal);

                let plain_date =
                    PlainDate::from_partial(partial, Some(ArithmeticOverflow::Constrain))
                        .expect(&expect_str);

                assert_eq!(
                    plain_date.year(),
                    era.arithmetic_year_for(1),
                    "Mismatched year/eraYear for {cal:?} and {}",
                    era.name
                );

                // Get the full partial date.
                let full_partial = PartialDate::default()
                    .with_fallback_date(&plain_date, *cal, ArithmeticOverflow::Constrain)
                    .expect(&expect_str);

                let era_year =
                    super::EraYear::try_from_partial_date(&full_partial, ResolutionType::Date)
                        .expect(&expect_str);

                assert_eq!(
                    &*era_year.era.expect("only testing calendars with era").0,
                    &*era.name,
                    "Backcalculated era must match"
                );
                assert_eq!(era_year.year, 1, "Backcalculated era must match");
                assert_eq!(
                    era_year.arithmetic_year,
                    plain_date.year(),
                    "Backcalculated arithmetic_year must match"
                );
            }
        }
    }

    #[test]
    fn unresolved_month_and_month_code() {
        let bad_fields = PartialDate {
            year: Some(1976),
            month: Some(11),
            month_code: Some(MonthCode(tinystr!(4, "M12"))),
            day: Some(18),
            ..Default::default()
        };

        let err = ResolvedCalendarFields::try_from_partial(
            &bad_fields,
            ArithmeticOverflow::Reject,
            ResolutionType::Date,
        );
        assert!(err.is_err());
    }

    #[test]
    fn missing_partial_fields() {
        let bad_fields = PartialDate {
            year: Some(2019),
            day: Some(19),
            ..Default::default()
        };

        let err = ResolvedCalendarFields::try_from_partial(
            &bad_fields,
            ArithmeticOverflow::Reject,
            ResolutionType::Date,
        );
        assert!(err.is_err());

        let bad_fields = PartialDate::default();
        let err = ResolvedCalendarFields::try_from_partial(
            &bad_fields,
            ArithmeticOverflow::Reject,
            ResolutionType::Date,
        );
        assert!(err.is_err());
    }
}<|MERGE_RESOLUTION|>--- conflicted
+++ resolved
@@ -287,22 +287,14 @@
             AnyCalendarKind::Hebrew => {
                 let month_code = require_month_code()?;
 
-<<<<<<< HEAD
-                // 1972-12-31 is y=5733 am, m=4, d=26. We must produce year 5723 or lower
-=======
                 // 1972-12-31 is y=5733 am, m=4, d=26. We must produce year 5732 or lower
->>>>>>> eec2854a
                 if month_code.is_leap_month() {
                     // 5730 is a leap year
                     5730
                 } else {
                     let month = month_code.to_month_integer();
                     if (month == 4 && day == 26) || month > 4 {
-<<<<<<< HEAD
-                        // 5733 will produce dates after 1972, return 5722 instead
-=======
                         // 5733 will produce dates after 1972, return 5732 instead
->>>>>>> eec2854a
                         5732
                     } else {
                         // All months have 29 days
@@ -321,10 +313,6 @@
             }
 
             // TODO(Manishearth) Chinese, Dangi, waiting on https://github.com/unicode-org/icu4x/pull/6762
-<<<<<<< HEAD
-            // and https://github.com/tc39/proposal-intl-era-monthcode/issues/60
-=======
->>>>>>> eec2854a
 
             // These lunar calendars are iffier: The ones above are mathematically defined,
             // the algorithm for these may change. This data may need to be updated on occasion.
