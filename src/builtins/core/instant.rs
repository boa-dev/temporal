--- conflicted
+++ resolved
@@ -5,6 +5,7 @@
 
 use crate::{
     builtins::core::{zoneddatetime::nanoseconds_to_formattable_offset_minutes, Duration},
+    error::ErrorMessage,
     iso::IsoDateTime,
     options::{
         DifferenceOperation, DifferenceSettings, DisplayOffset, ResolvedRoundingOptions,
@@ -156,24 +157,34 @@
 // ==== Private API ====
 
 impl Instant {
-    // TODO: Update to `i128`?
     /// Adds a `Duration` to the current `Instant`.
     ///
     /// Temporal-Proposal equivalent: `AddInstant`.
-<<<<<<< HEAD
-    pub fn add_to_instant(&self, duration: &Duration) -> TemporalResult<Self> {
-        let norm = NormalizedTimeDuration::from_duration(duration);
-=======
-    pub(crate) fn add_to_instant(&self, duration: &TimeDuration) -> TemporalResult<Self> {
+    pub(crate) fn add_to_instant(&self, duration: &NormalizedTimeDuration) -> TemporalResult<Self> {
         // 1. Let result be AddTimeDurationToEpochNanoseconds(timeDuration, epochNanoseconds).
-        let norm = NormalizedTimeDuration::from_time_duration(duration);
->>>>>>> 99bf2317
-        let result = self.epoch_nanoseconds().0 + norm.0;
+        let result = self.epoch_nanoseconds().0 + duration.0;
         let ns = EpochNanoseconds::from(result);
         // 2. If IsValidEpochNanoseconds(result) is false, throw a RangeError exception.
         ns.check_validity()?;
         // 3. Return result.
         Ok(Self::from(ns))
+    }
+
+    /// 8.5.10 AddDurationToInstant ( operation, instant, temporalDurationLike )
+    pub(crate) fn add_duration_to_instant(&self, duration: &Duration) -> TemporalResult<Self> {
+        // 3. Let largestUnit be DefaultTemporalLargestUnit(duration).
+        let largest_unit = duration.default_largest_unit();
+        // 4. If TemporalUnitCategory(largestUnit) is date, throw a RangeError exception.
+        if largest_unit.is_date_unit() {
+            // TODO: Add enum
+            return Err(TemporalError::range().with_enum(ErrorMessage::LargestUnitCannotBeDateUnit));
+        }
+        // 5. Let internalDuration be ToInternalDurationRecordWith24HourDays(duration).
+        let internal_duration =
+            NormalizedDurationRecord::from_duration_with_24_hour_days(duration)?;
+        // 6. Let ns be ? AddInstant(instant.[[EpochNanoseconds]], internalDuration.[[Time]]).
+        // 7. Return ! CreateTemporalInstant(ns).
+        self.add_to_instant(&internal_duration.normalized_time_duration())
     }
 
     /// `temporal_rs` equivalent of `DifferenceInstant`
@@ -336,29 +347,15 @@
     /// Adds a `Duration` to the current `Instant`, returning an error if the `Duration`
     /// contains a `DateDuration`.
     #[inline]
-    pub fn add(&self, duration: Duration) -> TemporalResult<Self> {
-        if !duration.is_time_duration() {
-            return Err(TemporalError::range()
-                .with_message("DateDuration values cannot be added to instant."));
-        }
-        self.add_to_instant(&duration)
+    pub fn add(&self, duration: &Duration) -> TemporalResult<Self> {
+        self.add_duration_to_instant(duration)
     }
 
     /// Subtract a `Duration` to the current `Instant`, returning an error if the `Duration`
     /// contains a `DateDuration`.
     #[inline]
-    pub fn subtract(&self, duration: Duration) -> TemporalResult<Self> {
-        if !duration.is_time_duration() {
-            return Err(TemporalError::range()
-                .with_message("DateDuration values cannot be added to instant."));
-        }
-        self.subtract_duration(&duration)
-    }
-
-    /// Subtracts a `Duration` to `Instant`.
-    #[inline]
-    pub fn subtract_duration(&self, duration: &Duration) -> TemporalResult<Self> {
-        self.add_to_instant(&duration.negated())
+    pub fn subtract(&self, duration: &Duration) -> TemporalResult<Self> {
+        self.add_duration_to_instant(&duration.negated())
     }
 
     /// Returns a `Duration` representing the duration since provided `Instant`
@@ -740,7 +737,7 @@
         let instant = Instant::from_str("1969-12-25T12:23:45.678901234Z").unwrap();
         let one = instant
             .subtract(
-                Duration::from_partial_duration(PartialDuration {
+                &Duration::from_partial_duration(PartialDuration {
                     hours: Some(240.into()),
                     nanoseconds: Some(800.into()),
                     ..Default::default()
@@ -750,7 +747,7 @@
             .unwrap();
         let two = instant
             .add(
-                Duration::from_partial_duration(PartialDuration {
+                &Duration::from_partial_duration(PartialDuration {
                     hours: Some(240.into()),
                     nanoseconds: Some(800.into()),
                     ..Default::default()
@@ -760,7 +757,7 @@
             .unwrap();
         let three = two
             .subtract(
-                Duration::from_partial_duration(PartialDuration {
+                &Duration::from_partial_duration(PartialDuration {
                     hours: Some(480.into()),
                     nanoseconds: Some(1600.into()),
                     ..Default::default()
@@ -770,7 +767,7 @@
             .unwrap();
         let four = one
             .add(
-                Duration::from_partial_duration(PartialDuration {
+                &Duration::from_partial_duration(PartialDuration {
                     hours: Some(480.into()),
                     nanoseconds: Some(1600.into()),
                     ..Default::default()
