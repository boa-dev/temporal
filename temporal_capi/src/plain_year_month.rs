#[diplomat::bridge]
#[diplomat::abi_rename = "temporal_rs_{0}"]
#[diplomat::attr(auto, namespace = "temporal_rs")]
pub mod ffi {
    use crate::calendar::ffi::Calendar;
    use crate::duration::ffi::Duration;
    use crate::error::ffi::TemporalError;
    use alloc::boxed::Box;

    use crate::options::ffi::{ArithmeticOverflow, DifferenceSettings};
    use crate::plain_date::ffi::{PartialDate, PlainDate};
    use alloc::string::String;
    use core::fmt::Write;
    use diplomat_runtime::DiplomatWrite;
    use diplomat_runtime::{DiplomatStr, DiplomatStr16};

    use core::str::FromStr;

    #[diplomat::opaque]
    pub struct PlainYearMonth(pub(crate) temporal_rs::PlainYearMonth);

    impl PlainYearMonth {
        pub fn create_with_overflow(
            year: i32,
            month: u8,
            reference_day: Option<u8>,
            calendar: &Calendar,
            overflow: ArithmeticOverflow,
        ) -> Result<Box<Self>, TemporalError> {
            temporal_rs::PlainYearMonth::new_with_overflow(
                year,
                month,
                reference_day,
                calendar.0.clone(),
                overflow.into(),
            )
            .map(|x| Box::new(PlainYearMonth(x)))
            .map_err(Into::into)
        }

        pub fn with(
            &self,
            partial: PartialDate,
            overflow: Option<ArithmeticOverflow>,
        ) -> Result<Box<Self>, TemporalError> {
            self.0
                .with(partial.try_into()?, overflow.map(Into::into))
                .map(|x| Box::new(Self(x)))
                .map_err(Into::into)
        }

        pub fn from_utf8(s: &DiplomatStr) -> Result<Box<Self>, TemporalError> {
            temporal_rs::PlainYearMonth::from_utf8(s)
                .map(|c| Box::new(Self(c)))
                .map_err(Into::into)
        }

        pub fn from_utf16(s: &DiplomatStr16) -> Result<Box<Self>, TemporalError> {
            // TODO(#275) This should not need to convert
            let s = String::from_utf16(s).map_err(|_| temporal_rs::TemporalError::range())?;
            temporal_rs::PlainYearMonth::from_str(&s)
                .map(|c| Box::new(Self(c)))
                .map_err(Into::into)
        }

        pub fn iso_year(&self) -> i32 {
            self.0.iso_year()
        }

        pub fn padded_iso_year_string(&self, write: &mut DiplomatWrite) {
            // TODO this double-allocates, an API returning a Writeable or impl Write would be better
            let string = self.0.padded_iso_year_string();
            // throw away the error, the write itself should always succeed
            let _ = write.write_str(&string);
        }

        pub fn iso_month(&self) -> u8 {
            self.0.iso_month()
        }

        pub fn year(&self) -> i32 {
            self.0.year()
        }
        pub fn month(&self) -> u8 {
            self.0.month()
        }
        pub fn month_code(&self, write: &mut DiplomatWrite) {
            let code = self.0.month_code();
            // throw away the error, this should always succeed
            let _ = write.write_str(code.as_str());
        }

        pub fn in_leap_year(&self) -> bool {
            self.0.in_leap_year()
        }
        pub fn days_in_month(&self) -> u16 {
            self.0.days_in_month()
        }
        pub fn days_in_year(&self) -> u16 {
            self.0.days_in_year()
        }
        pub fn months_in_year(&self) -> u16 {
            self.0.months_in_year()
        }
        // Writes an empty string for no era
        pub fn era(&self, write: &mut DiplomatWrite) {
            let era = self.0.era();
            if let Some(era) = era {
                // throw away the error, this should always succeed
                let _ = write.write_str(&era);
            }
        }

        pub fn era_year(&self) -> Option<i32> {
            self.0.era_year()
        }

        pub fn calendar<'a>(&'a self) -> &'a Calendar {
            Calendar::transparent_convert(self.0.calendar())
        }
        pub fn add(
            &self,
            duration: &Duration,
            overflow: ArithmeticOverflow,
        ) -> Result<Box<Self>, TemporalError> {
            self.0
                .add(&duration.0, overflow.into())
                .map(|x| Box::new(Self(x)))
                .map_err(Into::into)
        }
        pub fn subtract(
            &self,
            duration: &Duration,
            overflow: ArithmeticOverflow,
        ) -> Result<Box<Self>, TemporalError> {
            self.0
                .subtract(&duration.0, overflow.into())
                .map(|x| Box::new(Self(x)))
                .map_err(Into::into)
        }
        pub fn until(
            &self,
            other: &Self,
            settings: DifferenceSettings,
        ) -> Result<Box<Duration>, TemporalError> {
            self.0
                .until(&other.0, settings.try_into()?)
                .map(|x| Box::new(Duration(x)))
                .map_err(Into::into)
        }
        pub fn since(
            &self,
            other: &Self,
            settings: DifferenceSettings,
        ) -> Result<Box<Duration>, TemporalError> {
            self.0
                .since(&other.0, settings.try_into()?)
                .map(|x| Box::new(Duration(x)))
                .map_err(Into::into)
        }
<<<<<<< HEAD
        pub fn to_plain_date(
            &self,
            day: Option<PartialDate>,
        ) -> Result<Box<PlainDate>, TemporalError> {
=======
        pub fn equals(&self, other: &Self) -> bool {
            self.0 == other.0
        }
        pub fn compare(one: &Self, two: &Self) -> core::cmp::Ordering {
            (one.iso_year(), one.iso_month()).cmp(&(two.iso_year(), two.iso_month()))
        }
        pub fn to_plain_date(&self) -> Result<Box<PlainDate>, TemporalError> {
>>>>>>> baa5b85d
            self.0
                .to_plain_date(day.map(|d| d.try_into()).transpose()?)
                .map(|x| Box::new(PlainDate(x)))
                .map_err(Into::into)
        }
    }
}<|MERGE_RESOLUTION|>--- conflicted
+++ resolved
@@ -158,20 +158,16 @@
                 .map(|x| Box::new(Duration(x)))
                 .map_err(Into::into)
         }
-<<<<<<< HEAD
-        pub fn to_plain_date(
-            &self,
-            day: Option<PartialDate>,
-        ) -> Result<Box<PlainDate>, TemporalError> {
-=======
         pub fn equals(&self, other: &Self) -> bool {
             self.0 == other.0
         }
         pub fn compare(one: &Self, two: &Self) -> core::cmp::Ordering {
             (one.iso_year(), one.iso_month()).cmp(&(two.iso_year(), two.iso_month()))
         }
-        pub fn to_plain_date(&self) -> Result<Box<PlainDate>, TemporalError> {
->>>>>>> baa5b85d
+        pub fn to_plain_date(
+            &self,
+            day: Option<PartialDate>,
+        ) -> Result<Box<PlainDate>, TemporalError> {
             self.0
                 .to_plain_date(day.map(|d| d.try_into()).transpose()?)
                 .map(|x| Box::new(PlainDate(x)))
